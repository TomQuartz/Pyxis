--- conflicted
+++ resolved
@@ -79,9 +79,6 @@
 skew = 0.99
 
 [[phases]]
-<<<<<<< HEAD
-ratios = [12,88]
-=======
 ratios = [80,20]
 duration = 5
 
@@ -91,6 +88,6 @@
 
 
 
->>>>>>> 6b70bb63
 
 
+

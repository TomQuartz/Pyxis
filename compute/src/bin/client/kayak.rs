/* Copyright (c) 2019 University of Utah
 *
 * Permission to use, copy, modify, and distribute this software for any
 * purpose with or without fee is hereby granted, provided that the above
 * copyright notice and this permission notice appear in all copies.
 *
 * THE SOFTWARE IS PROVIDED "AS IS" AND THE AUTHOR(S) DISCLAIM ALL WARRANTIES
 * WITH REGARD TO THIS SOFTWARE INCLUDING ALL IMPLIED WARRANTIES OF
 * MERCHANTABILITY AND FITNESS. IN NO EVENT SHALL AUTHORS BE LIABLE FOR
 * ANY SPECIAL, DIRECT, INDIRECT, OR CONSEQUENTIAL DAMAGES OR ANY DAMAGES
 * WHATSOEVER RESULTING FROM LOSS OF USE, DATA OR PROFITS, WHETHER IN AN
 * ACTION OF CONTRACT, NEGLIGENCE OR OTHER TORTIOUS ACTION, ARISING OUT OF
 * OR IN CONNECTION WITH THE USE OR PERFORMANCE OF THIS SOFTWARE.
 */

extern crate atomic_float;
extern crate bytes;
extern crate db;
extern crate order_stat;
extern crate rand;
extern crate sandstorm;
extern crate spin;
extern crate splinter;
extern crate time;
extern crate zipf;

// mod setup;

use std::cell::RefCell;
use std::collections::{HashMap, HashSet};
use std::fmt::Display;
use std::mem;
use std::mem::transmute;
use std::sync::Arc;

use self::bytes::Bytes;
use db::config::{self, *};
use db::cycles;
use db::e2d2::allocators::*;
use db::e2d2::config::{NetbricksConfiguration, PortConfiguration};
use db::e2d2::interface::*;
use db::e2d2::scheduler::*;
use db::log::*;
use db::master::Master;
use db::rpc::*;
use db::wireformat::*;
// use db::e2d2::scheduler::NetBricksContext as NetbricksContext;

use rand::distributions::{Normal, Sample};
use rand::{Rng, SeedableRng, XorShiftRng};
use splinter::nativestate::PushbackState;
use splinter::proxy::KV;
use splinter::sched::TaskManager;
use splinter::*;
use zipf::ZipfDistribution;

use self::atomic_float::AtomicF64;
use std::sync::atomic::{AtomicBool, AtomicUsize, Ordering};

use dispatch::KayakDispatcher;
use std::fmt::{self, Write};
use std::fs::File;
use std::io::Write as writef;
use std::net::Ipv4Addr;
use std::str::FromStr;
use std::sync::RwLock;
use xloop::*;

#[derive(Default)]
struct Slot {
    counter: usize,
    type_id: usize,
}

struct Workload {
    // rng: Box<dyn Rng>,
    key_rng: Box<ZipfDistribution>,
    // tenant_rng: Box<ZipfDistribution>,
    payload: Vec<u8>,
    // name of extension, e.g. pushback
    name_len: u32,
    // key_len: usize,
    key_offset: usize,
}

impl Workload {
    fn new(config: &WorkloadConfig, table: &TableConfig) -> Workload {
        let extension = config.extension.as_bytes();
        let key_offset =
            extension.len() + mem::size_of::<u64>() + mem::size_of::<u32>() + mem::size_of::<u32>();
        let payload_len = key_offset + table.key_len;
        let mut payload = Vec::with_capacity(payload_len);
        payload.extend_from_slice(extension);
        payload.extend_from_slice(&unsafe { transmute::<u64, [u8; 8]>(config.table_id.to_le()) });
        payload.extend_from_slice(&unsafe { transmute::<u32, [u8; 4]>(config.kv.to_le()) });
        payload.extend_from_slice(&unsafe { transmute::<u32, [u8; 4]>(config.order.to_le()) });
        payload.resize(payload_len, 0);
        Workload {
            // rng: {
            //     let seed: [u32; 4] = rand::random::<[u32; 4]>();
            //     Box::new(XorShiftRng::from_seed(seed))
            // },
            key_rng: Box::new(
                ZipfDistribution::new(table.num_records as usize, config.skew)
                    .expect("Couldn't create key RNG."),
            ),
            payload: payload,
            name_len: extension.len() as u32,
            // key_len: config.key_len,
            key_offset: key_offset,
        }
    }
    fn sample_key(&mut self, rng: &mut impl Rng) -> &[u8] {
        let key = self.key_rng.sample(rng) as u32;
        let key: [u8; 4] = unsafe { transmute(key.to_le()) };
        self.payload[self.key_offset..self.key_offset + key.len()].copy_from_slice(&key);
        &self.payload
    }
}

struct LoadGenerator {
    rng: Box<dyn Rng>,
    tenant_rng: Box<ZipfDistribution>,
    workloads: Vec<Workload>,
    loop_interval: u64,
    junctures: Vec<u64>,
    cum_ratios: Vec<Vec<f32>>, // 0-10000
}

impl LoadGenerator {
    fn new(config: &KayakConfig) -> LoadGenerator {
        // workloads
        let mut workloads = vec![];
        for workload in &config.workloads {
            let table_id = workload.table_id as usize;
            let table = &config.tables[table_id - 1];
            workloads.push(Workload::new(workload, table));
        }
        // phases
        let mut cum_time = 0u64;
        let mut junctures = vec![];
        let mut cum_ratios = vec![];
        for phase in &config.phases {
            cum_time += phase.duration;
            junctures.push(cum_time);
            let mut cum_sum = 0f32;
            let cum_ratio = phase
                .ratios
                .iter()
                .map(|&x| {
                    cum_sum += x;
                    cum_sum * 100.0
                })
                .collect();
            cum_ratios.push(cum_ratio);
        }
        LoadGenerator {
            rng: {
                let seed: [u32; 4] = rand::random::<[u32; 4]>();
                Box::new(XorShiftRng::from_seed(seed))
            },
            tenant_rng: Box::new(
                ZipfDistribution::new(config.num_tenants, config.tenant_skew)
                    .expect("Couldn't create key RNG."),
            ),
            workloads: workloads,
            loop_interval: cum_time,
            junctures: junctures,
            cum_ratios: cum_ratios,
        }
    }
    fn gen_request(
        &mut self,
        mut curr_rdtsc: u64,
        partition: f64,
    ) -> (bool, usize, u32, u32, &[u8]) {
        let phase_id = if self.loop_interval > 0 {
            curr_rdtsc %= self.loop_interval;
            self.junctures.iter().position(|&t| t > curr_rdtsc).unwrap()
        } else {
            0
        };
        let cum_ratio = &self.cum_ratios[phase_id];
        let rand_ratio = (self.rng.gen::<u32>() % 10000) as f32;
        let workload_id = cum_ratio.iter().position(|&p| p > rand_ratio).unwrap();
        let rand_prob = (self.rng.gen::<u32>() % 10000) as f64;
        (
            partition > rand_prob,
            workload_id,
            self.tenant_rng.sample(&mut self.rng) as u32,
            self.workloads[workload_id].name_len,
            self.workloads[workload_id].sample_key(&mut self.rng),
        )
    }
}

/// Receives responses to PUSHBACK requests sent out by PushbackSend.
struct LoadBalancer {
    dispatcher: KayakDispatcher,
    generator: LoadGenerator,
    // worker stats
    id: usize,
    init_rdtsc: u64,
    start: u64,
    stop: u64,
    duration: u64, // stop when curr - start > duration
    global_recvd: Arc<AtomicUsize>,
    recvd: usize,
    latencies: Vec<u64>,
    outstanding_reqs: HashMap<u64, usize>,
    slots: Vec<Slot>,
    // rpc control
    max_out: u32,
    learnable: bool,
    partition: Arc<AtomicF64>,
    // TODO: add kayak's params, e.g. xloop_factor
<<<<<<< HEAD

=======
>>>>>>> 5027932a
    xloop_last_rdtsc: u64,
    xloop_last_recvd: u64,
    xloop_last_tput: f64,
    xloop_last_X: f64,
    xloop_factor: u64,
    xloop_learning_rate: f64,
    xloop_interval: Vec<f64>,
    tput_vec: Vec<f64>,
    rpc_vec: Vec<f64>,

    output_factor: u64,
    output_last_rdtsc: u64,
    output_last_recvd: usize,
    finished: Arc<AtomicBool>,
    tput: f64,
<<<<<<< HEAD
    // cfg: config::KayakConfig,
=======
    cfg: config::KayakConfig,
>>>>>>> 5027932a
}

// Implementation of methods on LoadBalancer.
impl LoadBalancer {
    /// Constructs a PushbackRecv.
    ///
    /// # Arguments
    ///
    /// * `port` :  Network port on which responses will be polled for.
    /// * `resps`:  The number of responses to wait for before calculating statistics.
    /// * `master`: Boolean indicating if the receiver should make latency measurements.
    /// * `native`: If true, responses will be considered to correspond to native gets and puts.
    ///
    /// # Return
    ///
    /// A PUSHBACK response receiver that measures the median latency and throughput of a Sandstorm
    /// server.
    fn new(
        id: usize,
        config: &config::KayakConfig,
        net_port: CacheAligned<PortQueue>,
        partition: Arc<AtomicF64>,
        global_recvd: Arc<AtomicUsize>,
        init_rdtsc: u64,
        finished: Arc<AtomicBool>,
    ) -> LoadBalancer {
        let mut slots = vec![];
        for _ in 0..config.max_out {
            slots.push(Slot::default());
        }

        LoadBalancer {
            duration: config.duration * CPU_FREQUENCY,
            tput: 0.0,
            finished: finished,
            dispatcher: KayakDispatcher::new(config, net_port),
            generator: LoadGenerator::new(config),
            // worker stats
            id: id,
            init_rdtsc: init_rdtsc,
            start: 0,
            stop: 0,
            global_recvd: global_recvd,
            recvd: 0,
            latencies: Vec::with_capacity(64000000), // latencies: latencies,
            outstanding_reqs: HashMap::new(),
            slots: slots,
            max_out: config.max_out,
            partition: partition,
            learnable: config.learnable,
            xloop_last_rdtsc: cycles::rdtsc(),
            xloop_last_recvd: 0,
            xloop_last_tput: 0.0,
            xloop_last_X: 45.0,
            xloop_factor: config.xloop_factor,
            xloop_learning_rate: config.xloop_learning_rate,
            xloop_interval: Vec::new(),
            tput_vec: Vec::new(),
            rpc_vec: Vec::new(),
            output_factor: config.output_factor,
            output_last_rdtsc: init_rdtsc,
            output_last_recvd: 0,
            cfg: config.clone(),
        }
    }

    fn send_once(&mut self, slot_id: usize) {
        let curr = cycles::rdtsc();
        let partition = self.partition.load(Ordering::Relaxed);
        let (to_storage, workload_id, tenant, name_len, request_payload) =
            self.generator.gen_request(curr, partition);
        if to_storage {
            let (ip, port) = self.dispatcher.sender2storage.send_invoke(
                tenant,
                name_len,
                request_payload,
                curr,
                0, // not used
            );
        } else {
            let (ip, port) = self.dispatcher.sender2compute.send_invoke(
                tenant,
                name_len,
                request_payload,
                curr,
                0, // not used
            );
        }
        self.slots[slot_id].counter += 1;
        self.slots[slot_id].type_id = workload_id;
        self.outstanding_reqs.insert(curr, slot_id);
    }

    fn send_all(&mut self) {
        self.start = cycles::rdtsc();
        for i in 0..self.max_out as usize {
            self.send_once(i);
        }
    }

    fn recv(&mut self) {
        let mut packet_recvd_signal = false;

        // Try to receive packets from the network port.
        // If there are packets, sample the latency of the server.
        if let Some(mut packets) = self.dispatcher.receiver.recv(|pkt| Some(pkt)) {
            let curr_rdtsc = cycles::rdtsc();
            while let Some((packet, (src_ip, src_port))) = packets.pop() {
                match parse_rpc_opcode(&packet) {
                    // The response corresponds to an invoke() RPC.
                    OpCode::SandstormInvokeRpc => {
                        let p = packet.parse_header::<InvokeResponse>();
                        let hdr = p.get_header();
                        match hdr.common_header.status {
                            // If the status is StatusOk then add the stamp to the latencies and
                            // free the packet.
                            RpcStatus::StatusOk => {
                                let timestamp = hdr.common_header.stamp;
                                if let Some(&slot_id) = self.outstanding_reqs.get(&timestamp) {
                                    let type_id = self.slots[slot_id].type_id;
                                    trace!("req type {} finished", type_id);
                                    packet_recvd_signal = true;
                                    self.recvd += 1;
                                    self.global_recvd.fetch_add(1, Ordering::Relaxed);
                                    self.latencies.push(curr_rdtsc - timestamp);
                                    self.outstanding_reqs.remove(&timestamp);
                                    self.send_once(slot_id);
                                } else {
                                    warn!("no outstanding request");
                                }
                            }

                            _ => {}
                        }
                        p.free_packet();
                    }

                    _ => packet.free_packet(),
                }
                if self.id == 0 {
                    let curr_rdtsc = cycles::rdtsc();
                    let global_recvd = self.global_recvd.load(Ordering::Relaxed);
                    // TODO: impl kayak xloop here
                    // if self.learnable && xxxx
                    // NOTE: self.partition in [0,10000], see fn main
                    if self.output_factor != 0
                        && (curr_rdtsc - self.output_last_rdtsc
                            > CPU_FREQUENCY / self.output_factor)
                    {
                        let output_tput = (global_recvd - self.output_last_recvd) as f64
                            * (CPU_FREQUENCY / 1000) as f64
                            / (curr_rdtsc - self.output_last_rdtsc) as f64;
                        self.output_last_recvd = global_recvd;
                        self.output_last_rdtsc = curr_rdtsc;
                        // println!(
                        //     "rdtsc {} tput {:.2}",
                        //     curr_rdtsc / (CPU_FREQUENCY / 1000),
                        //     output_tput
                        // )
                        self.tput_vec.push(output_tput);
<<<<<<< HEAD
                        self.rpc_vec.push((self.partition.load(Ordering::Relaxed) as f64) / 100.0);
=======
                        self.rpc_vec
                            .push((self.partition.load(Ordering::Relaxed) as f64) / 100.0);
>>>>>>> 5027932a
                    }

                    if self.xloop_factor != 0
                        && packet_recvd_signal
<<<<<<< HEAD
                        && (curr_rdtsc - self.xloop_last_rdtsc
                            > CPU_FREQUENCY / self.xloop_factor)
                        && global_recvd > 100
                        && global_recvd as u64 % self.xloop_factor == 0
                    {
                        self.xloop_interval.push((curr_rdtsc - self.xloop_last_rdtsc) as f64 / (CPU_FREQUENCY / 1000) as f64);
=======
                        && (curr_rdtsc - self.xloop_last_rdtsc > CPU_FREQUENCY / self.xloop_factor)
                        && global_recvd > 100
                        && global_recvd as u64 % self.xloop_factor == 0
                    {
                        self.xloop_interval.push(
                            (curr_rdtsc - self.xloop_last_rdtsc) as f64
                                / (CPU_FREQUENCY / 1000) as f64,
                        );
>>>>>>> 5027932a
                        let xloop_tput = (global_recvd as u64 - self.xloop_last_recvd) as f64
                            * (CPU_FREQUENCY / 1000) as f64
                            / (curr_rdtsc - self.xloop_last_rdtsc) as f64;
                        self.xloop_last_rdtsc = curr_rdtsc;
                        self.xloop_last_recvd = global_recvd as u64;

                        if self.learnable {
                            let delta_tput = xloop_tput - self.xloop_last_tput;
                            self.xloop_last_tput = xloop_tput;
                            let x = (self.partition.load(Ordering::Relaxed) as f64) / 100.0;
                            let delta_X = x - self.xloop_last_X;
                            self.xloop_last_X = x;
                            let grad = self.xloop_learning_rate * delta_tput / delta_X;
                            let mut bounded_offset_X: f64 = -1.0;
                            if grad > 0.0 {
                                if grad < 1.0 {
                                    bounded_offset_X = 1.0;
                                } else if grad > 10.0 {
                                    bounded_offset_X = 5.0;
                                } else {
                                    bounded_offset_X = grad;
                                }
                            } else {
                                if grad > -1.0 {
                                    bounded_offset_X = -1.0;
                                } else if grad < -10.0 {
                                    bounded_offset_X = -5.0;
                                } else {
                                    bounded_offset_X = grad;
                                }
<<<<<<< HEAD
                            }
                            debug!("delta_X {:.2} delta_tput/delta_X {:.2}, grad {:.2}, bounded_offset_X {:.2}",
                                    delta_X, delta_tput / delta_X, grad, bounded_offset_X);
                            let mut new_X = bounded_offset_X + x;
                            if new_X > 100.0 || new_X < 0.0 {
                                new_X = x - bounded_offset_X;
                            }
=======
                            }
                            debug!("delta_X {:.2} delta_tput/delta_X {:.2}, grad {:.2}, bounded_offset_X {:.2}",
                                    delta_X, delta_tput / delta_X, grad, bounded_offset_X);
                            let mut new_X = bounded_offset_X + x;
                            if new_X > 100.0 || new_X < 0.0 {
                                new_X = x - bounded_offset_X;
                            }
>>>>>>> 5027932a
                            self.partition.store(new_X * 100.0, Ordering::Relaxed);
                        }
                    }
                }
            }
        }
        let curr_rdtsc = cycles::rdtsc();
        if curr_rdtsc - self.start > self.duration {
            self.stop = curr_rdtsc;
            if !self.finished.swap(true, Ordering::Relaxed) {
                self.tput = (self.global_recvd.load(Ordering::Relaxed) as f64)
                    * CPU_FREQUENCY as f64
                    / (self.stop - self.start) as f64;
                // self.dispatcher.sender2storage.send_reset();
                self.dispatcher.sender2compute.send_reset();
            }
        }
    }
}

// Implementation of the `Drop` trait on PushbackRecv.
impl Drop for LoadBalancer {
    fn drop(&mut self) {
        if self.stop == 0 {
            // self.stop = cycles::rdtsc();
            info!(
                "The client thread {} received only {} packets",
                self.id, self.recvd
            );
        } else {
            let slots = self.slots.iter().map(|x| x.counter).collect::<Vec<_>>();
            let mean = slots.iter().sum::<usize>() as f32 / self.slots.len() as f32;
            let std_dev = (slots
                .iter()
                .map(|&x| (x as f32 - mean) * (x as f32 - mean))
                .sum::<f32>()
                / self.slots.len() as f32)
                .sqrt();
            info!(
                "client thread {} recvd {} slots {}x(mean:{:.2},std:{:.2})",
                self.id, self.recvd, self.max_out, mean, std_dev,
            );
        }
        if self.tput > 0.0 {
            // for (type_id, lat) in self.latencies.iter_mut().enumerate() {
            let mut lat = &mut self.latencies;
            lat.sort();
            let m;
            let t = lat[(lat.len() * 99) / 100];
            match lat.len() % 2 {
                0 => {
                    let n = lat.len();
                    m = (lat[n / 2] + lat[(n / 2) + 1]) / 2;
                }

                _ => m = lat[lat.len() / 2],
            }
            println!(
                ">>> lat50:{:.2} lat99:{:.2}",
                cycles::to_seconds(m) * 1e9,
                cycles::to_seconds(t) * 1e9
            );
            // println!("PUSHBACK Throughput {:.2}", self.tput.moving());
            println!("PUSHBACK Throughput {:.2}", self.tput);
        }
        if self.id == 0 {
<<<<<<< HEAD
            let mut avg_x_interval:f64 = 0.0;
            let mut std_x_interval:f64 = 0.0;
=======
            let mut avg_x_interval: f64 = 0.0;
            let mut std_x_interval: f64 = 0.0;
>>>>>>> 5027932a
            // println!("xloop learning rate: {}", self.xloop_learning_rate);
            println!("number of xloop tunes: {}", self.xloop_interval.len());
            for i in &self.xloop_interval {
                avg_x_interval += i;
            }
            avg_x_interval /= self.xloop_interval.len() as f64;
            println!("xloop interval avg: {}", avg_x_interval);
            for i in &self.xloop_interval {
                std_x_interval += (i - avg_x_interval) * (i - avg_x_interval);
            }
            std_x_interval /= (self.xloop_interval.len() - 1) as f64;
            std_x_interval = std_x_interval.sqrt();
            println!("xloop interval std: {}", std_x_interval);
            for t in 0..self.tput_vec.len() {
<<<<<<< HEAD
                println!("tput {:.2} rpc {:.2}", 
                         &self.tput_vec[t as usize], 
                         &self.rpc_vec[t as usize]);
=======
                println!(
                    "tput {:.2} rpc {:.2}",
                    &self.tput_vec[t as usize], &self.rpc_vec[t as usize]
                );
>>>>>>> 5027932a
            }
        }
    }
}

// Executable trait allowing PushbackRecv to be scheduled by Netbricks.
impl Executable for LoadBalancer {
    // Called internally by Netbricks.
    fn execute(&mut self) {
        if self.stop > 0 {
            return;
        }
        if self.start == 0 {
            let storage_cores = self.cfg.provision.storage;
            let compute_cores = self.cfg.provision.compute;
            if self.id == 0 {
                // this message is sent to all compute nodes, regardless of compute provision
                self.dispatcher.sender2compute.send_scaling(storage_cores);
            }
            self.dispatcher
                .sender2storage
                .set_endpoints(storage_cores as usize);
            // compute
            self.dispatcher
                .sender2compute
                .set_endpoints(compute_cores as usize);
            self.send_all();
        }
        self.recv();
    }

    fn dependencies(&mut self) -> Vec<usize> {
        vec![]
    }
}

fn setup_lb(
    config: &config::KayakConfig,
    scheduler: &mut StandaloneScheduler,
    ports: Vec<CacheAligned<PortQueue>>,
    core_id: usize,
    partition: Arc<AtomicF64>,
    global_recvd: Arc<AtomicUsize>,
    init_rdtsc: u64,
    finished: Arc<AtomicBool>,
) {
    if ports.len() != 1 {
        error!("LB should be configured with exactly 1 port!");
        std::process::exit(1);
    }
    match scheduler.add_task(LoadBalancer::new(
        core_id,
        config,
        ports[0].clone(),
        partition,
        global_recvd,
        init_rdtsc,
        finished,
    )) {
        Ok(_) => {
            info!(
                "Successfully added LB with rx-tx queue {:?}.",
                (ports[0].rxq(), ports[0].txq()),
            )
        }

        Err(ref err) => {
            error!("Error while adding to Netbricks pipeline {}", err);
            std::process::exit(1);
        }
    }
}

fn main() {
    db::env_logger::init().expect("ERROR: failed to initialize logger!");

    let config: config::KayakConfig = config::load("kayak.toml");
    warn!("Starting up Sandstorm client with config {:?}", config);

    // Setup Netbricks.
    let mut net_context = config_and_init_netbricks(&config.lb);
    net_context.start_schedulers();
    // setup shared data
    let partition = Arc::new(AtomicF64::new(config.partition * 100.0));
    let recvd = Arc::new(AtomicUsize::new(0));
    let init_rdtsc = cycles::rdtsc();
    let finished = Arc::new(AtomicBool::new(false));
    // setup lb
    for (core_id, &core) in net_context.active_cores.clone().iter().enumerate() {
        let cfg = config.clone();
        let partition_copy = partition.clone();
        let recvd_copy = recvd.clone();
        let finished_copy = finished.clone();
        net_context.add_pipeline_to_core(
            core,
            Arc::new(
                move |ports, _sib_port, scheduler: &mut StandaloneScheduler| {
                    setup_lb(
                        &cfg.clone(),
                        scheduler,
                        ports,
                        core_id,
                        partition_copy.clone(),
                        recvd_copy.clone(),
                        init_rdtsc,
                        finished_copy.clone(),
                    )
                },
            ),
        );
    }

    // Allow the system to bootup fully.
    std::thread::sleep(std::time::Duration::from_secs(2));

    // Run the client.
    net_context.execute();

    // Sleep for an amount of time approximately equal to the estimated execution time, and then
    // shutdown the client.
    // unsafe {
    //     while !FINISHED {
    //         std::thread::sleep(std::time::Duration::from_secs(2));
    //     }
    // }
    while !finished.load(Ordering::Relaxed) {
        std::thread::sleep(std::time::Duration::from_secs(2));
    }
    std::thread::sleep(std::time::Duration::from_secs(2));
    // Stop the client.
    net_context.stop();
}

// #[cfg(test)]
// mod test {
//     use std;
//     use std::collections::HashMap;
//     use std::sync::atomic::{AtomicBool, Ordering};
//     use std::sync::{Arc, Mutex};
//     use std::thread;
//     use std::time::{Duration, Instant};

//     #[test]
//     fn pushback_abc_basic() {
//         let n_threads = 1;
//         let mut threads = Vec::with_capacity(n_threads);
//         let done = Arc::new(AtomicBool::new(false));

//         for _ in 0..n_threads {
//             let done = done.clone();
//             threads.push(thread::spawn(move || {
//                 let mut b = super::Pushback::new(10, 100, 1000000, 5, 0.99, 1024, 0.1);
//                 let mut n_gets = 0u64;
//                 let mut n_puts = 0u64;
//                 let start = Instant::now();
//                 while !done.load(Ordering::Relaxed) {
//                     b.abc(
//                         |_t, _key, _ord| n_gets += 1,
//                         |_t, _key, _value, _ord| n_puts += 1,
//                     );
//                 }
//                 (start.elapsed(), n_gets, n_puts)
//             }));
//         }

//         thread::sleep(Duration::from_secs(2));
//         done.store(true, Ordering::Relaxed);

//         // Iterate across all threads. Return a tupule whose first member consists
//         // of the highest execution time across all threads, and whose second member
//         // is the sum of the number of iterations run on each benchmark thread.
//         // Dividing the second member by the first, will yeild the throughput.
//         let (duration, n_gets, n_puts) = threads
//             .into_iter()
//             .map(|t| t.join().expect("ERROR: Thread join failed."))
//             .fold(
//                 (Duration::new(0, 0), 0, 0),
//                 |(ldur, lgets, lputs), (rdur, rgets, rputs)| {
//                     (std::cmp::max(ldur, rdur), lgets + rgets, lputs + rputs)
//                 },
//             );

//         let secs = duration.as_secs() as f64 + (duration.subsec_nanos() as f64 / 1e9);
//         println!(
//             "{} threads: {:.0} gets/s {:.0} puts/s {:.0} ops/s",
//             n_threads,
//             n_gets as f64 / secs,
//             n_puts as f64 / secs,
//             (n_gets + n_puts) as f64 / secs
//         );
//     }

//     // Convert a key to u32 assuming little endian.
//     fn convert_key(key: &[u8]) -> u32 {
//         assert_eq!(4, key.len());
//         let k: u32 = 0
//             | key[0] as u32
//             | (key[1] as u32) << 8
//             | (key[2] as u32) << 16
//             | (key[3] as u32) << 24;
//         k
//     }

//     #[test]
//     fn pushback_abc_histogram() {
//         let hist = Arc::new(Mutex::new(HashMap::new()));

//         let n_keys = 20;
//         let n_threads = 1;

//         let mut threads = Vec::with_capacity(n_threads);
//         let done = Arc::new(AtomicBool::new(false));
//         for _ in 0..n_threads {
//             let hist = hist.clone();
//             let done = done.clone();
//             threads.push(thread::spawn(move || {
//                 let mut b = super::Pushback::new(4, 100, n_keys, 5, 0.99, 1024, 0.1);
//                 let mut n_gets = 0u64;
//                 let mut n_puts = 0u64;
//                 let start = Instant::now();
//                 while !done.load(Ordering::Relaxed) {
//                     b.abc(
//                         |_t, key, _ord| {
//                             // get
//                             let k = convert_key(key);
//                             let mut ht = hist.lock().unwrap();
//                             ht.entry(k).or_insert((0, 0)).0 += 1;
//                             n_gets += 1
//                         },
//                         |_t, key, _value, _ord| {
//                             // put
//                             let k = convert_key(key);
//                             let mut ht = hist.lock().unwrap();
//                             ht.entry(k).or_insert((0, 0)).1 += 1;
//                             n_puts += 1
//                         },
//                     );
//                 }
//                 (start.elapsed(), n_gets, n_puts)
//             }));
//         }

//         thread::sleep(Duration::from_secs(2));
//         done.store(true, Ordering::Relaxed);

//         // Iterate across all threads. Return a tupule whose first member consists
//         // of the highest execution time across all threads, and whose second member
//         // is the sum of the number of iterations run on each benchmark thread.
//         // Dividing the second member by the first, will yeild the throughput.
//         let (duration, n_gets, n_puts) = threads
//             .into_iter()
//             .map(|t| t.join().expect("ERROR: Thread join failed."))
//             .fold(
//                 (Duration::new(0, 0), 0, 0),
//                 |(ldur, lgets, lputs), (rdur, rgets, rputs)| {
//                     (std::cmp::max(ldur, rdur), lgets + rgets, lputs + rputs)
//                 },
//             );

//         let secs = duration.as_secs() as f64 + (duration.subsec_nanos() as f64 / 1e9);
//         println!(
//             "{} threads: {:.0} gets/s {:.0} puts/s {:.0} ops/s",
//             n_threads,
//             n_gets as f64 / secs,
//             n_puts as f64 / secs,
//             (n_gets + n_puts) as f64 / secs
//         );

//         let ht = hist.lock().unwrap();
//         let mut kvs: Vec<_> = ht.iter().collect();
//         kvs.sort();
//         let v: Vec<_> = kvs
//             .iter()
//             .map(|&(k, v)| println!("Key {:?}: {:?} gets/puts", k, v))
//             .collect();
//         println!("Unique key count: {}", v.len());
//         assert_eq!(n_keys, v.len());

//         let total: i64 = kvs.iter().map(|&(_, &(g, s))| (g + s) as i64).sum();

//         let mut sum = 0;
//         for &(k, v) in kvs.iter() {
//             let &(g, s) = v;
//             sum += g + s;
//             let percentile = sum as f64 / total as f64;
//             println!("Key {:?}: {:?} percentile", k, percentile);
//         }
//         // For 20 keys median key should be near 4th key, so this checks out.
//     }
// }<|MERGE_RESOLUTION|>--- conflicted
+++ resolved
@@ -214,10 +214,6 @@
     learnable: bool,
     partition: Arc<AtomicF64>,
     // TODO: add kayak's params, e.g. xloop_factor
-<<<<<<< HEAD
-
-=======
->>>>>>> 5027932a
     xloop_last_rdtsc: u64,
     xloop_last_recvd: u64,
     xloop_last_tput: f64,
@@ -233,11 +229,7 @@
     output_last_recvd: usize,
     finished: Arc<AtomicBool>,
     tput: f64,
-<<<<<<< HEAD
-    // cfg: config::KayakConfig,
-=======
     cfg: config::KayakConfig,
->>>>>>> 5027932a
 }
 
 // Implementation of methods on LoadBalancer.
@@ -398,24 +390,12 @@
                         //     output_tput
                         // )
                         self.tput_vec.push(output_tput);
-<<<<<<< HEAD
-                        self.rpc_vec.push((self.partition.load(Ordering::Relaxed) as f64) / 100.0);
-=======
                         self.rpc_vec
                             .push((self.partition.load(Ordering::Relaxed) as f64) / 100.0);
->>>>>>> 5027932a
                     }
 
                     if self.xloop_factor != 0
                         && packet_recvd_signal
-<<<<<<< HEAD
-                        && (curr_rdtsc - self.xloop_last_rdtsc
-                            > CPU_FREQUENCY / self.xloop_factor)
-                        && global_recvd > 100
-                        && global_recvd as u64 % self.xloop_factor == 0
-                    {
-                        self.xloop_interval.push((curr_rdtsc - self.xloop_last_rdtsc) as f64 / (CPU_FREQUENCY / 1000) as f64);
-=======
                         && (curr_rdtsc - self.xloop_last_rdtsc > CPU_FREQUENCY / self.xloop_factor)
                         && global_recvd > 100
                         && global_recvd as u64 % self.xloop_factor == 0
@@ -424,7 +404,6 @@
                             (curr_rdtsc - self.xloop_last_rdtsc) as f64
                                 / (CPU_FREQUENCY / 1000) as f64,
                         );
->>>>>>> 5027932a
                         let xloop_tput = (global_recvd as u64 - self.xloop_last_recvd) as f64
                             * (CPU_FREQUENCY / 1000) as f64
                             / (curr_rdtsc - self.xloop_last_rdtsc) as f64;
@@ -455,7 +434,6 @@
                                 } else {
                                     bounded_offset_X = grad;
                                 }
-<<<<<<< HEAD
                             }
                             debug!("delta_X {:.2} delta_tput/delta_X {:.2}, grad {:.2}, bounded_offset_X {:.2}",
                                     delta_X, delta_tput / delta_X, grad, bounded_offset_X);
@@ -463,15 +441,6 @@
                             if new_X > 100.0 || new_X < 0.0 {
                                 new_X = x - bounded_offset_X;
                             }
-=======
-                            }
-                            debug!("delta_X {:.2} delta_tput/delta_X {:.2}, grad {:.2}, bounded_offset_X {:.2}",
-                                    delta_X, delta_tput / delta_X, grad, bounded_offset_X);
-                            let mut new_X = bounded_offset_X + x;
-                            if new_X > 100.0 || new_X < 0.0 {
-                                new_X = x - bounded_offset_X;
-                            }
->>>>>>> 5027932a
                             self.partition.store(new_X * 100.0, Ordering::Relaxed);
                         }
                     }
@@ -538,13 +507,8 @@
             println!("PUSHBACK Throughput {:.2}", self.tput);
         }
         if self.id == 0 {
-<<<<<<< HEAD
-            let mut avg_x_interval:f64 = 0.0;
-            let mut std_x_interval:f64 = 0.0;
-=======
             let mut avg_x_interval: f64 = 0.0;
             let mut std_x_interval: f64 = 0.0;
->>>>>>> 5027932a
             // println!("xloop learning rate: {}", self.xloop_learning_rate);
             println!("number of xloop tunes: {}", self.xloop_interval.len());
             for i in &self.xloop_interval {
@@ -559,16 +523,10 @@
             std_x_interval = std_x_interval.sqrt();
             println!("xloop interval std: {}", std_x_interval);
             for t in 0..self.tput_vec.len() {
-<<<<<<< HEAD
-                println!("tput {:.2} rpc {:.2}", 
-                         &self.tput_vec[t as usize], 
-                         &self.rpc_vec[t as usize]);
-=======
                 println!(
                     "tput {:.2} rpc {:.2}",
                     &self.tput_vec[t as usize], &self.rpc_vec[t as usize]
                 );
->>>>>>> 5027932a
             }
         }
     }

--- conflicted
+++ resolved
@@ -39,11 +39,8 @@
 serde        = "1.0.37"
 serde_derive = "1.0.37"
 toml         = "0.4.5"
-<<<<<<< HEAD
 bincode      = "1.0"
-=======
 rust-crypto  = "0.2.36"
->>>>>>> 86fe62cd
 sandstorm    = {path = "../sandstorm"}
 e2d2         = {path = "../net/framework"}
 util         = {path = "../util"}

/* Copyright (c) 2018 University of Utah
 *
 * Permission to use, copy, modify, and distribute this software for any
 * purpose with or without fee is hereby granted, provided that the above
 * copyright notice and this permission notice appear in all copies.
 *
 * THE SOFTWARE IS PROVIDED "AS IS" AND THE AUTHOR(S) DISCLAIM ALL WARRANTIES
 * WITH REGARD TO THIS SOFTWARE INCLUDING ALL IMPLIED WARRANTIES OF
 * MERCHANTABILITY AND FITNESS. IN NO EVENT SHALL AUTHORS BE LIABLE FOR
 * ANY SPECIAL, DIRECT, INDIRECT, OR CONSEQUENTIAL DAMAGES OR ANY DAMAGES
 * WHATSOEVER RESULTING FROM LOSS OF USE, DATA OR PROFITS, WHETHER IN AN
 * ACTION OF CONTRACT, NEGLIGENCE OR OTHER TORTIOUS ACTION, ARISING OUT OF
 * OR IN CONNECTION WITH THE USE OR PERFORMANCE OF THIS SOFTWARE.
 */

<<<<<<< HEAD
use bincode::serialize;
=======
use crypto::bcrypt::bcrypt;
>>>>>>> 86fe62cd
use hashbrown::HashMap;

use std::fs::File;
use std::io::Write;
use std::mem::{size_of, transmute};
use std::rc::Rc;
use std::str::from_utf8;
use std::str::FromStr;
use std::sync::Arc;

use super::alloc::Allocator;
use super::container::Container;
use super::context::Context;
use super::native::Native;
use super::service::Service;
use super::task::{Task, TaskPriority};
use super::tenant::Tenant;
use super::wireformat::*;

use util::common::TESTING_DATASET;
use util::model::{get_raw_data, insert_global_model, run_ml_application, GLOBAL_MODEL};

use e2d2::common::EmptyMetadata;
use e2d2::headers::UdpHeader;
use e2d2::interface::Packet;
use spin::RwLock;

use sandstorm::common::{TableId, TenantId, PACKET_UDP_LEN};
use sandstorm::db::DB;
use sandstorm::ext::*;

/// Convert a raw pointer for Allocator into a Allocator reference. This can be used to pass
/// the allocator reference across closures without cloning the allocator object.
pub fn accessor<'a>(alloc: *const Allocator) -> &'a Allocator {
    unsafe { &*alloc }
}

// The number of buckets in the `tenants` hashtable inside of Master.
const TENANT_BUCKETS: usize = 32;

/// The primary service in Sandstorm. Master is responsible managing tenants, extensions, and
/// the database. It implements the Service trait, allowing it to generate schedulable tasks
/// for data and extension related RPC requests.
pub struct Master {
    /// A Map of all tenants in the system. Since Sandstorm is a multi-tenant system, most RPCs
    /// will require a lookup on this map.
    tenants: [RwLock<HashMap<TenantId, Arc<Tenant>>>; TENANT_BUCKETS],

    /// An extension manager maintaining state concerning extensions loaded into the system.
    /// Required to retrieve and determine if an extension belongs to a particular tenant while
    /// handling an invocation request.
    pub extensions: ExtensionManager,

    /// Manager of the table heap. Required to allow writes to the database.
    heap: Allocator,
}

// Implementation of methods on Master.
impl Master {
    /// Creates and returns a new Master service.
    ///
    /// # Return
    ///
    /// A Master service capable of creating schedulable tasks out of RPC requests.
    pub fn new() -> Master {
        Master {
            // Cannot use copy constructor because of the Arc<Tenant>.
            tenants: [
                RwLock::new(HashMap::new()),
                RwLock::new(HashMap::new()),
                RwLock::new(HashMap::new()),
                RwLock::new(HashMap::new()),
                RwLock::new(HashMap::new()),
                RwLock::new(HashMap::new()),
                RwLock::new(HashMap::new()),
                RwLock::new(HashMap::new()),
                RwLock::new(HashMap::new()),
                RwLock::new(HashMap::new()),
                RwLock::new(HashMap::new()),
                RwLock::new(HashMap::new()),
                RwLock::new(HashMap::new()),
                RwLock::new(HashMap::new()),
                RwLock::new(HashMap::new()),
                RwLock::new(HashMap::new()),
                RwLock::new(HashMap::new()),
                RwLock::new(HashMap::new()),
                RwLock::new(HashMap::new()),
                RwLock::new(HashMap::new()),
                RwLock::new(HashMap::new()),
                RwLock::new(HashMap::new()),
                RwLock::new(HashMap::new()),
                RwLock::new(HashMap::new()),
                RwLock::new(HashMap::new()),
                RwLock::new(HashMap::new()),
                RwLock::new(HashMap::new()),
                RwLock::new(HashMap::new()),
                RwLock::new(HashMap::new()),
                RwLock::new(HashMap::new()),
                RwLock::new(HashMap::new()),
                RwLock::new(HashMap::new()),
            ],
            extensions: ExtensionManager::new(),
            heap: Allocator::new(),
        }
    }

    /// Adds a tenant and a table full of objects.
    ///
    /// # Arguments
    ///
    /// * `tenant_id`: Identifier of the tenant to be added. Any existing tenant with the same
    ///                identifier will be overwritten.
    /// * `table_id`:  Identifier of the table to be added to the tenant. This table will contain
    ///                all the objects.
    /// * `num`:       The number of objects to be added to the data table.
    pub fn fill_test(&self, tenant_id: TenantId, table_id: TableId, num: u32) {
        // Create a tenant containing the table.
        let tenant = Tenant::new(tenant_id);
        tenant.create_table(table_id);

        let table = tenant
            .get_table(table_id)
            .expect("Failed to init test table.");

        let mut key = vec![0; 30];
        let mut val = vec![0; 100];

        // Allocate objects, and fill up the above table. Each object consists of a 30 Byte key
        // and a 100 Byte value.
        for i in 1..(num + 1) {
            let temp: [u8; 4] = unsafe { transmute(i.to_le()) };
            &key[0..4].copy_from_slice(&temp);
            &val[0..4].copy_from_slice(&temp);

            let obj = self
                .heap
                .object(tenant_id, table_id, &key, &val)
                .expect("Failed to create test object.");
            table.put(obj.0, obj.1);
        }

        // Add the tenant.
        self.insert_tenant(tenant);
    }

    /// Populates the TAO dataset.
    ///
    /// # Arguments
    ///
    /// * `tenant_id`: Identifier of the tenant to be added. Any existing tenant with the same
    ///                identifier will be overwritten.
    /// * `num`:       The number of objects to be added to the data table.
    pub fn fill_tao(&self, tenant_id: TenantId, num: u32) {
        // Create a tenant containing two tables, one for objects, and one for
        // associations.
        let tenant = Tenant::new(tenant_id);
        tenant.create_table(1); // Holds tao objects.
        tenant.create_table(2); // Holds tao assocs.

        // First, fill up the object table.
        let table = tenant.get_table(1).expect("Failed to init test table.");

        // Objects are identified by an 8 byte key.
        let mut key = vec![0; 8];
        // Objects contain a 4 byte otype, 8 byte version, 4 byte update time, and
        // 16 byte payload, all of which are zero.
        let val = vec![0; 32];

        // Setup the object table with num objects.
        for i in 1..(num + 1) {
            let temp: [u8; 4] = unsafe { transmute(i.to_le()) };
            &key[0..4].copy_from_slice(&temp);

            let obj = self
                .heap
                .object(tenant_id, 1, &key, &val)
                .expect("Failed to create test object.");
            table.put(obj.0, obj.1);
        }

        // Next, fill up the assoc table.
        let table = tenant.get_table(2).expect("Failed to init test table.");

        // Assocs are identified by an 8 byte object 1 id, 2 byte association
        // type (always zero), and 8 byte object 2 id.
        let mut key = vec![0; 18];
        // Assocs have a 22 byte value (all zeros).
        let val = vec![0; 22];

        // Populate the assoc table. Each object gets four assocs to it's
        // neighbours.
        for i in 1..(num + 1) {
            let temp: [u8; 4] = unsafe { transmute(i.to_le()) };
            &key[0..4].copy_from_slice(&temp);

            // Assoc list for this particular object.
            let mut list: Vec<u8> = Vec::new();

            for a in 1u32..5u32 {
                let temp: [u8; 4] = unsafe { transmute(((i + a) % num).to_le()) };
                &key[10..14].copy_from_slice(&temp);
                list.extend_from_slice(&temp);
                list.extend_from_slice(&[0; 12]);

                // Add this assoc to the assoc table.
                let obj = self
                    .heap
                    .object(tenant_id, 2, &key, &val)
                    .expect("Failed to create test object.");
                table.put(obj.0, obj.1);
            }

            // Add the assoc list to the table too.
            let obj = self
                .heap
                .object(tenant_id, 2, &key[0..10], &list)
                .expect("Failed to create test object.");
            table.put(obj.0, obj.1);
        }

        // Add the tenant.
        self.insert_tenant(tenant);
    }

    /// Populates the aggregate dataset.
    ///
    /// # Arguments
    ///
    /// * `tenant_id`: Identifier of the tenant to be added. Any existing tenant with the same
    ///                identifier will be overwritten.
    /// * `table_id`:  Identifier of the table to be added to the tenant. This table will contain
    ///                all the objects.
    /// * `num`:       The number of objects to be added to the data table.
    pub fn fill_aggregate(&self, tenant_id: TenantId, table_id: TableId, num: u32) {
        // One table for the tenant. Both, objects and indirection lists will be
        // stored in here.
        let tenant = Tenant::new(tenant_id);
        tenant.create_table(table_id);

        let table = tenant
            .get_table(table_id)
            .expect("Failed to init test table.");

        // The number of records per aggregation.
        const N_AGG: u32 = 12;
        // The length of each record's key.
        const K_LEN: u32 = 30;
        // The length of each record's value.
        const V_LEN: u32 = 100;

        // The total number of records.
        let records: u32 = 4 * (num + 1);

        // First, add in the indirection records. Keys are 8 bytes, and values are
        // lists of 30 Byte keys.
        for i in 1..(num + 1) {
            let mut key = vec![0; 8];
            let mut val = vec![];

            let temp: [u8; 4] = unsafe { transmute(i.to_le()) };
            &key[0..4].copy_from_slice(&temp);

            for e in 0..N_AGG {
                let mut k = vec![0; K_LEN as usize];
                let t: [u8; 4] = unsafe { transmute(((i * N_AGG + e) % records).to_le()) };
                &k[0..4].copy_from_slice(&t);

                val.extend_from_slice(&k);
            }

            let obj = self
                .heap
                .object(tenant_id, table_id, &key, &val)
                .expect("Failed to create test object.");
            table.put(obj.0, obj.1);
        }

        // Next, populate the actual records.
        for i in 1..records {
            let mut key = vec![0; K_LEN as usize];
            let mut val = vec![0; V_LEN as usize];

            let temp: [u8; 4] = unsafe { transmute(i.to_le()) };
            &key[0..4].copy_from_slice(&temp);
            &val[0..4].copy_from_slice(&temp);

            let obj = self
                .heap
                .object(tenant_id, table_id, &key, &val)
                .expect("Failed to create test object.");
            table.put(obj.0, obj.1);
        }

        self.insert_tenant(tenant);
    }

<<<<<<< HEAD
    /// Adds a tenant and a table full of objects.
    ///
    /// # Arguments
    ///
    /// * `num_tenants`: The number of tenants for this workload.
    pub fn fill_analysis(&self, num_tenants: u32) {
        // Run the ML model required for the extension and store the serialized version
        // and deserialized version of the model, which will be used in the extension.
        let (sgd, _d_tree, _r_forest) = run_ml_application();
        insert_global_model(String::from("analysis"), sgd.clone());

        let table_id = 1;
        let data = get_raw_data(TESTING_DATASET);

        for tenant_id in 1..(num_tenants + 1) {
            // Create a tenant containing the table.
            let tenant = Tenant::new(tenant_id);
            tenant.create_table(table_id);

            let table = tenant
                .get_table(table_id)
                .expect("Failed to init test table.");

            let mut key = vec![0; 30];
            for (row, line) in data.lines().enumerate() {
                // Prepare the key for the record.
                let temp: [u8; 4] = unsafe { transmute(((row + 1) as u32).to_le()) };
                &key[0..4].copy_from_slice(&temp);

                // Prepare the value for the record.
                let mut value: Vec<f32> = Vec::new();
                for col_str in line.split_whitespace() {
                    value.push(f32::from_str(col_str).unwrap());
                }
                let serialized = serialize(&value).unwrap();

                // Insert the key-value in the table.
                let obj = self
                    .heap
                    .object(tenant_id, table_id, &key, &serialized)
                    .expect("Failed to create test object.");
                table.put(obj.0, obj.1);
            }

            // Add the tenant.
            self.insert_tenant(tenant);
        }
=======
    /// Populates the authentication dataset.
    ///
    /// # Arguments
    ///
    /// * `tenant_id`: Identifier of the tenant to be added. Any existing tenant with the same
    ///                identifier will be overwritten.
    /// * `table_id`:  Identifier of the table to be added to the tenant. This table will contain
    ///                all the objects.
    /// * `num`:       The number of objects to be added to the data table.
    pub fn fill_auth(&self, tenant_id: TenantId, table_id: TableId, num: u32) {
        // Create a tenant containing the table.
        let tenant = Tenant::new(tenant_id);
        tenant.create_table(table_id);

        let table = tenant
            .get_table(table_id)
            .expect("Failed to init test table.");

        let mut username = vec![0; 30];
        let mut password = vec![0; 72];
        let mut hash_salt = vec![0; 40];
        let mut salt = vec![0; 16];

        // Allocate objects, and fill up the above table. Each object consists of a 30 Byte key
        // and a 40 Byte value(24 byte HASH followed by 16 byte SALT).
        for i in 1..(num + 1) {
            let temp: [u8; 4] = unsafe { transmute(i.to_le()) };
            &username[0..4].copy_from_slice(&temp);
            &password[0..4].copy_from_slice(&temp);
            &hash_salt[24..28].copy_from_slice(&temp);
            &salt[0..4].copy_from_slice(&temp);

            let output: &mut [u8] = &mut [0; 24];
            bcrypt(1, &salt, &password, output);
            &hash_salt[0..24].copy_from_slice(&output);

            // Add a mapping of the username and (HASH+SALT) in the table.
            let obj = self
                .heap
                .object(tenant_id, table_id, &username, &hash_salt)
                .expect("Failed to create test object.");
            table.put(obj.0, obj.1);
        }

        // Add the tenant.
        self.insert_tenant(tenant);
>>>>>>> 86fe62cd
    }

    /// Loads the get(), put(), tao(), and bad() extensions.
    ///
    /// # Arguments
    ///
    /// * `tenant`: Identifier of the tenant to load the extension for.
    pub fn load_test(&self, tenant: TenantId) {
        // Load the get() extension.
        let name = "../ext/get/target/release/libget.so";
        if self.extensions.load(name, tenant, "get") == false {
            panic!("Failed to load get() extension.");
        }

        // Load the put() extension.
        let name = "../ext/put/target/release/libput.so";
        if self.extensions.load(name, tenant, "put") == false {
            panic!("Failed to load put() extension.");
        }

        // Load the tao() extension.
        let name = "../ext/tao/target/release/libtao.so";
        if self.extensions.load(name, tenant, "tao") == false {
            panic!("Failed to load tao() extension.");
        }

        // Load the bad() extension.
        let name = "../ext/bad/target/release/libbad.so";
        if self.extensions.load(name, tenant, "bad") == false {
            panic!("Failed to load bad() extension.");
        }

        // Load the long() extension.
        let name = "../ext/long/target/release/liblong.so";
        if self.extensions.load(name, tenant, "long") == false {
            panic!("Failed to load long() extension.");
        }

        // Load the aggregate() extension.
        let name = "../ext/aggregate/target/release/libaggregate.so";
        if self.extensions.load(name, tenant, "aggregate") == false {
            panic!("Failed to load aggregate() extension.");
        }

        // Load the pushback() extension.
        let name = "../ext/pushback/target/release/libpushback.so";
        if self.extensions.load(name, tenant, "pushback") == false {
            panic!("Failed to load pushback() extension.");
        }

        // Load the scan() extension.
        let name = "../ext/scan/target/release/libscan.so";
        if self.extensions.load(name, tenant, "scan") == false {
            panic!("Failed to load scan() extension.");
        }

<<<<<<< HEAD
        // Load the analysis() extension.
        let name = "../ext/analysis/target/release/libanalysis.so";
        if self.extensions.load(name, tenant, "analysis") == false {
            panic!("Failed to load analysis() extension.");
=======
        // Load the pushback() extension.
        let name = "../ext/auth/target/release/libauth.so";
        if self.extensions.load(name, tenant, "auth") == false {
            panic!("Failed to load auth() extension.");
>>>>>>> 86fe62cd
        }
    }

    /// Loads the get(), put(), and tao() extensions once, and shares them across multiple tenants.
    ///
    /// # Arguments
    ///
    /// * `tenants`: The number of tenants that should share the above three extensions.
    pub fn load_test_shared(&self, tenants: u32) {
        // First, load up the get, put, and tao extensions for tenant 1.
        self.load_test(0);

        // Next, share these extensions with the other tenants.
        for tenant in 1..tenants {
            // Share the get() extension.
            if self.extensions.share(0, tenant, "get") == false {
                panic!("Failed to share get() extension.");
            }

            // Share the put() extension.
            if self.extensions.share(0, tenant, "put") == false {
                panic!("Failed to share put() extension.");
            }

            // Share the tao() extension.
            if self.extensions.share(0, tenant, "tao") == false {
                panic!("Failed to share tao() extension.");
            }
        }
    }

    /// This method returns a handle to a tenant if it exists.
    ///
    /// # Arguments
    ///
    /// * `tenant_id`: The identifier for the tenant to be returned.
    ///
    /// # Return
    ///
    /// An atomic reference counted handle to the tenant if it exists.
    fn get_tenant(&self, tenant_id: TenantId) -> Option<Arc<Tenant>> {
        // Acquire a read lock. The bucket is determined by the least significant byte of the
        // tenant id.
        let bucket = (tenant_id & 0xff) as usize & (TENANT_BUCKETS - 1);
        let map = self.tenants[bucket].read();

        // Lookup, and return the tenant if it exists.
        map.get(&tenant_id)
            .and_then(|tenant| Some(Arc::clone(tenant)))
    }

    /// This method adds a tenant to Master.
    ///
    /// # Arguments
    ///
    /// * `tenant`: The tenant to be added.
    fn insert_tenant(&self, tenant: Tenant) {
        // Acquire a write lock. The bucket is determined by the least significant byte of the
        // tenant id.
        let bucket = (tenant.id() & 0xff) as usize & (TENANT_BUCKETS - 1);
        let mut map = self.tenants[bucket].write();

        // Insert the tenant and return.
        map.insert(tenant.id(), Arc::new(tenant));
    }

    /// Handles the Get() RPC request.
    ///
    /// A hash table lookup is performed on a supplied tenant id, table id, and key. If successfull,
    /// the result of the lookup is written into a response packet, and the response header is
    /// updated. In the case of a failure, the response header is updated with a status indicating
    /// the reason for the failure.
    ///
    /// # Arguments
    ///
    /// * `req`: The RPC request packet sent by the client, parsed upto it's UDP header.
    /// * `res`: The RPC response packet, with pre-allocated headers upto UDP.
    ///
    /// # Return
    ///
    /// A Native task that can be scheduled by the database. In the case of an error, the passed
    /// in request and response packets are returned with the response status appropriately set.
    #[allow(unreachable_code)]
    #[allow(unused_assignments)]
    fn get(
        &self,
        req: Packet<UdpHeader, EmptyMetadata>,
        res: Packet<UdpHeader, EmptyMetadata>,
    ) -> Result<
        Box<Task>,
        (
            Packet<UdpHeader, EmptyMetadata>,
            Packet<UdpHeader, EmptyMetadata>,
        ),
    > {
        // First, parse the request packet.
        let req = req.parse_header::<GetRequest>();

        // Read fields off the request header.
        let mut tenant_id: TenantId = 0;
        let mut table_id: TableId = 0;
        let mut key_length = 0;
        let mut rpc_stamp = 0;
        let mut req_generator = GetGenerator::InvalidGenerator;

        {
            let hdr = req.get_header();
            tenant_id = hdr.common_header.tenant as TenantId;
            table_id = hdr.table_id as TableId;
            key_length = hdr.key_length;
            rpc_stamp = hdr.common_header.stamp;
            req_generator = hdr.generator.clone();
        }

        // Next, add a header to the response packet.
        let mut res = res
            .push_header(&GetResponse::new(
                rpc_stamp,
                OpCode::SandstormGetRpc,
                tenant_id,
            )).expect("Failed to setup GetResponse");

        // If the payload size is less than the key length, return an error.
        if req.get_payload().len() < key_length as usize {
            res.get_mut_header().common_header.status = RpcStatus::StatusMalformedRequest;
            return Err((
                req.deparse_header(PACKET_UDP_LEN as usize),
                res.deparse_header(PACKET_UDP_LEN as usize),
            ));
        }

        // Lookup the tenant, and get a handle to the allocator. Required to avoid capturing a
        // reference to Master in the generator below.
        let tenant = self.get_tenant(tenant_id);
        let alloc: *const Allocator = &self.heap;

        // Create a generator for this request.
        let gen = Box::new(move || {
            let mut status: RpcStatus = RpcStatus::StatusTenantDoesNotExist;

            let outcome =
                // Check if the tenant exists. If it does, then check if the
                // table exists, and update the status of the rpc.
                tenant.and_then(| tenant | {
                                status = RpcStatus::StatusTableDoesNotExist;
                                tenant.get_table(table_id)
                            })
                // If the table exists, lookup the provided key, and update
                // the status of the rpc.
                .and_then(| table | {
                                status = RpcStatus::StatusObjectDoesNotExist;
                                let (key, _) = req.get_payload().split_at(key_length as usize);
                                table.get(key)
                            })
                // If the lookup succeeded, obtain the value, and update the
                // status of the rpc.
                .and_then(| object | {
                                status = RpcStatus::StatusInternalError;
                                let alloc: &Allocator = accessor(alloc);
                                alloc.resolve(object)
                            })
                // If the value was obtained, then write to the response packet
                // and update the status of the rpc.
                .and_then(| (k, value) | {
                                let mut result = Ok(());
                                status = RpcStatus::StatusInternalError;
                                if req_generator == GetGenerator::SandstormExtension {
                                    result = res.add_to_payload_tail(k.len(), &k[..]);
                                }
                                match result {
                                    Ok(()) => {
                                        res.add_to_payload_tail(value.len(), &value[..]).ok()
                                    }

                                    Err(_) => {
                                        Some(())
                                    }
                                }
                            })
                // If the value was written to the response payload,
                // update the status of the rpc.
                .and_then(| _ | {
                                status = RpcStatus::StatusOk;
                                Some(())
                            });

            match outcome {
                // The RPC completed successfully. Update the response header with
                // the status and value length.
                Some(()) => {
                    let val_len = res.get_payload().len() as u32;

                    let hdr: &mut GetResponse = res.get_mut_header();
                    hdr.value_length = val_len;
                    hdr.common_header.status = status;
                }

                // The RPC failed. Update the response header with the status.
                None => {
                    res.get_mut_header().common_header.status = status;
                }
            }

            // Deparse request and response packets down to UDP, and return from the generator.
            return Some((
                req.deparse_header(PACKET_UDP_LEN as usize),
                res.deparse_header(PACKET_UDP_LEN as usize),
            ));

            // XXX: This yield is required to get the compiler to compile this closure into a
            // generator. It is unreachable and benign.
            yield 0;
        });

        // Return a native task.
        return Ok(Box::new(Native::new(TaskPriority::REQUEST, gen)));
    }

    /// Handed native get() RPC request.
    #[allow(unreachable_code)]
    #[allow(unused_assignments)]
    fn get_native(
        &self,
        req: Packet<UdpHeader, EmptyMetadata>,
        res: Packet<UdpHeader, EmptyMetadata>,
    ) -> Result<
        (
            Packet<UdpHeader, EmptyMetadata>,
            Packet<UdpHeader, EmptyMetadata>,
        ),
        (
            Packet<UdpHeader, EmptyMetadata>,
            Packet<UdpHeader, EmptyMetadata>,
        ),
    > {
        // First, parse the request packet.
        let req = req.parse_header::<GetRequest>();

        // Read fields off the request header.
        let mut tenant_id: TenantId = 0;
        let mut table_id: TableId = 0;
        let mut key_length = 0;
        let mut rpc_stamp = 0;
        let mut req_generator = GetGenerator::InvalidGenerator;

        {
            let hdr = req.get_header();
            tenant_id = hdr.common_header.tenant as TenantId;
            table_id = hdr.table_id as TableId;
            key_length = hdr.key_length;
            rpc_stamp = hdr.common_header.stamp;
            req_generator = hdr.generator.clone();
        }

        // Next, add a header to the response packet.
        let mut res = res
            .push_header(&GetResponse::new(
                rpc_stamp,
                OpCode::SandstormGetRpc,
                tenant_id,
            )).expect("Failed to setup GetResponse");

        // If the payload size is less than the key length, return an error.
        if req.get_payload().len() < key_length as usize {
            res.get_mut_header().common_header.status = RpcStatus::StatusMalformedRequest;
            return Err((
                req.deparse_header(PACKET_UDP_LEN as usize),
                res.deparse_header(PACKET_UDP_LEN as usize),
            ));
        }

        // Lookup the tenant, and get a handle to the allocator. Required to avoid capturing a
        // reference to Master in the generator below.
        let tenant = self.get_tenant(tenant_id);

        //let gen = Box::new(move || {
        let mut status: RpcStatus = RpcStatus::StatusTenantDoesNotExist;

        let outcome =
                // Check if the tenant exists. If it does, then check if the
                // table exists, and update the status of the rpc.
                tenant.and_then(| tenant | {
                                status = RpcStatus::StatusTableDoesNotExist;
                                tenant.get_table(table_id)
                            })
                // If the table exists, lookup the provided key, and update
                // the status of the rpc.
                .and_then(| table | {
                                status = RpcStatus::StatusObjectDoesNotExist;
                                let (key, _) = req.get_payload().split_at(key_length as usize);
                                table.get(key)
                            })
                // If the lookup succeeded, obtain the value, and update the
                // status of the rpc.
                .and_then(| object | {
                                status = RpcStatus::StatusInternalError;
                                self.heap.resolve(object)
                            })
                // If the value was obtained, then write to the response packet
                // and update the status of the rpc.
                .and_then(| (k, value) | {
                                let mut result = Ok(());
                                status = RpcStatus::StatusInternalError;
                                if req_generator == GetGenerator::SandstormExtension {
                                    result = res.add_to_payload_tail(k.len(), &k[..]);
                                }
                                match result {
                                    Ok(()) => {
                                        res.add_to_payload_tail(value.len(), &value[..]).ok()
                                    }

                                    Err(_) => {
                                        Some(())
                                    }
                                }
                            })
                // If the value was written to the response payload,
                // update the status of the rpc.
                .and_then(| _ | {
                                status = RpcStatus::StatusOk;
                                Some(())
                            });

        match outcome {
            // The RPC completed successfully. Update the response header with
            // the status and value length.
            Some(()) => {
                let val_len = res.get_payload().len() as u32;

                let hdr: &mut GetResponse = res.get_mut_header();
                hdr.value_length = val_len;
                hdr.common_header.status = status;
            }

            // The RPC failed. Update the response header with the status.
            None => {
                res.get_mut_header().common_header.status = status;
            }
        }

        return Ok((
            req.deparse_header(PACKET_UDP_LEN as usize),
            res.deparse_header(PACKET_UDP_LEN as usize),
        ));
    }

    /// Handles the put() RPC request.
    ///
    /// If the issuing tenant is valid, a new key-value pair is allocated, and inserted into a
    /// table if it exists.
    ///
    /// # Arguments
    ///
    /// * `req`: The RPC request packet sent by the client, parsed upto it's UDP header.
    /// * `res`: The RPC response packet, with pre-allocated headers upto UDP.
    ///
    /// # Return
    ///
    /// A Native task that can be scheduled by the database. In the case of an error, the passed
    /// in request and response packets are returned with the response status appropriately set.
    #[allow(unreachable_code)]
    #[allow(unused_assignments)]
    fn put(
        &self,
        req: Packet<UdpHeader, EmptyMetadata>,
        res: Packet<UdpHeader, EmptyMetadata>,
    ) -> Result<
        Box<Task>,
        (
            Packet<UdpHeader, EmptyMetadata>,
            Packet<UdpHeader, EmptyMetadata>,
        ),
    > {
        // First, parse the request packet.
        let req = req.parse_header::<PutRequest>();

        // Read fields off the request header.
        let mut tenant_id: TenantId = 0;
        let mut table_id: TableId = 0;
        let mut key_length = 0;
        let mut rpc_stamp = 0;

        {
            let hdr = req.get_header();
            tenant_id = hdr.common_header.tenant as TenantId;
            table_id = hdr.table_id as TableId;
            key_length = hdr.key_length;
            rpc_stamp = hdr.common_header.stamp;
        }

        // Next, write a header into the response packet.
        let mut res = res
            .push_header(&PutResponse::new(
                rpc_stamp,
                OpCode::SandstormPutRpc,
                tenant_id,
            )).expect("Failed to push PutResponse");

        // If the payload size is less than the key length, return an error.
        if req.get_payload().len() < key_length as usize {
            res.get_mut_header().common_header.status = RpcStatus::StatusMalformedRequest;
            return Err((
                req.deparse_header(PACKET_UDP_LEN as usize),
                res.deparse_header(PACKET_UDP_LEN as usize),
            ));
        }

        // Lookup the tenant, and get a handle to the allocator. Required to avoid capturing a
        // reference to Master in the generator below.
        let tenant = self.get_tenant(tenant_id);
        let alloc: *const Allocator = &self.heap;

        // Create a generator for this request.
        let gen = Box::new(move || {
            let mut status: RpcStatus = RpcStatus::StatusTenantDoesNotExist;

            // If the tenant exists, check if it has a table with the given id,
            // and update the status of the rpc.
            let outcome = tenant.and_then(|tenant| {
                status = RpcStatus::StatusTableDoesNotExist;
                tenant.get_table(table_id)
            });

            // If the table exists, update the status of the rpc, and allocate an
            // object.
            if let Some(table) = outcome {
                // Get a reference to the key and value.
                status = RpcStatus::StatusMalformedRequest;
                let (key, val) = req.get_payload().split_at(key_length as usize);

                // If there is a value, then write it in.
                if val.len() > 0 {
                    status = RpcStatus::StatusInternalError;
                    let alloc: &Allocator = accessor(alloc);
                    let _result = alloc.object(tenant_id, table_id, key, val)
                                    // If the allocation succeeds, update the
                                    // status of the rpc, and insert the object
                                    // into the table.
                                    .and_then(| (key, obj) | {
                                        status = RpcStatus::StatusOk;
                                        table.put(key, obj);
                                        Some(())
                                    });
                }
            }

            // Update the response header.
            res.get_mut_header().common_header.status = status;

            // Deparse request and response packets to UDP, and return from the generator.
            return Some((
                req.deparse_header(PACKET_UDP_LEN as usize),
                res.deparse_header(PACKET_UDP_LEN as usize),
            ));

            // XXX: This yield is required to get the compiler to compile this closure into a
            // generator. It is unreachable and benign.
            yield 0;
        });

        // Create and return a native task.
        return Ok(Box::new(Native::new(TaskPriority::REQUEST, gen)));
    }

    // This functions processes native put requests without creating a generator.
    #[allow(unreachable_code)]
    #[allow(unused_assignments)]
    fn put_native(
        &self,
        req: Packet<UdpHeader, EmptyMetadata>,
        res: Packet<UdpHeader, EmptyMetadata>,
    ) -> Result<
        (
            Packet<UdpHeader, EmptyMetadata>,
            Packet<UdpHeader, EmptyMetadata>,
        ),
        (
            Packet<UdpHeader, EmptyMetadata>,
            Packet<UdpHeader, EmptyMetadata>,
        ),
    > {
        // First, parse the request packet.
        let req = req.parse_header::<PutRequest>();

        // Read fields off the request header.
        let mut tenant_id: TenantId = 0;
        let mut table_id: TableId = 0;
        let mut key_length = 0;
        let mut rpc_stamp = 0;

        {
            let hdr = req.get_header();
            tenant_id = hdr.common_header.tenant as TenantId;
            table_id = hdr.table_id as TableId;
            key_length = hdr.key_length;
            rpc_stamp = hdr.common_header.stamp;
        }

        // Next, write a header into the response packet.
        let mut res = res
            .push_header(&PutResponse::new(
                rpc_stamp,
                OpCode::SandstormPutRpc,
                tenant_id,
            )).expect("Failed to push PutResponse");

        // If the payload size is less than the key length, return an error.
        if req.get_payload().len() < key_length as usize {
            res.get_mut_header().common_header.status = RpcStatus::StatusMalformedRequest;
            return Err((
                req.deparse_header(PACKET_UDP_LEN as usize),
                res.deparse_header(PACKET_UDP_LEN as usize),
            ));
        }

        // Lookup the tenant, and get a handle to the allocator. Required to avoid capturing a
        // reference to Master in the generator below.
        let tenant = self.get_tenant(tenant_id);

        //let gen = Box::new(move || {
        let mut status: RpcStatus = RpcStatus::StatusTenantDoesNotExist;

        // If the tenant exists, check if it has a table with the given id,
        // and update the status of the rpc.
        let outcome = tenant.and_then(|tenant| {
            status = RpcStatus::StatusTableDoesNotExist;
            tenant.get_table(table_id)
        });

        // If the table exists, update the status of the rpc, and allocate an
        // object.
        if let Some(table) = outcome {
            // Get a reference to the key and value.
            status = RpcStatus::StatusMalformedRequest;
            let (key, val) = req.get_payload().split_at(key_length as usize);

            // If there is a value, then write it in.
            if val.len() > 0 {
                status = RpcStatus::StatusInternalError;
                let _result = self.heap.object(tenant_id, table_id, key, val)
                                    // If the allocation succeeds, update the
                                    // status of the rpc, and insert the object
                                    // into the table.
                                    .and_then(| (key, obj) | {
                                        status = RpcStatus::StatusOk;
                                        table.put(key, obj);
                                        Some(())
                                    });
            }
        }

        // Update the response header.
        res.get_mut_header().common_header.status = status;

        return Ok((
            req.deparse_header(PACKET_UDP_LEN as usize),
            res.deparse_header(PACKET_UDP_LEN as usize),
        ));
    }

    /// Handles the multiget() RPC request.
    ///
    /// If issued by a valid tenant for a valid table, lookups up a list of keys and returns
    /// their values.
    ///
    /// # Arguments
    ///
    /// * `req`: The RPC request packet sent by the client, parsed upto it's UDP header.
    /// * `res`: The RPC response packet, with pre-allocated headers upto UDP.
    ///
    /// # Return
    ///
    /// A Native task that can be scheduled by the database. In the case of an error, the passed
    /// in request and response packets are returned with the response status appropriately set.
    #[allow(unreachable_code)]
    #[allow(unused_assignments)]
    fn multiget(
        &self,
        req: Packet<UdpHeader, EmptyMetadata>,
        res: Packet<UdpHeader, EmptyMetadata>,
    ) -> Result<
        Box<Task>,
        (
            Packet<UdpHeader, EmptyMetadata>,
            Packet<UdpHeader, EmptyMetadata>,
        ),
    > {
        // First, parse the request packet.
        let req = req.parse_header::<MultiGetRequest>();

        // Read fields off the request header.
        let mut tenant_id: TenantId = 0;
        let mut table_id: TableId = 0;
        let mut key_length = 0;
        let mut num_keys = 0;
        let mut rpc_stamp = 0;

        {
            let hdr = req.get_header();
            tenant_id = hdr.common_header.tenant as TenantId;
            table_id = hdr.table_id as TableId;
            key_length = hdr.key_len;
            num_keys = hdr.num_keys;
            rpc_stamp = hdr.common_header.stamp;
        }

        // Next, add a header to the response packet.
        let mut res = res
            .push_header(&MultiGetResponse::new(
                rpc_stamp,
                OpCode::SandstormMultiGetRpc,
                tenant_id,
                0,
            )).expect("Failed to setup MultiGetResponse");

        // If the payload size is less than the key length, return an error.
        if req.get_payload().len() < ((key_length as u32) * num_keys) as usize {
            res.get_mut_header().common_header.status = RpcStatus::StatusMalformedRequest;
            return Err((
                req.deparse_header(PACKET_UDP_LEN as usize),
                res.deparse_header(PACKET_UDP_LEN as usize),
            ));
        }

        // Lookup the tenant, and get a handle to the allocator. Required to avoid capturing a
        // reference to Master in the generator below.
        let tenant = self.get_tenant(tenant_id);
        let alloc: *const Allocator = &self.heap;

        // Create a generator for this request.
        let gen = Box::new(move || {
            let mut n_recs: u32 = 0;
            let mut status: RpcStatus = RpcStatus::StatusTenantDoesNotExist;

            let outcome =
                // Check if the tenant exists. If it does, then check if the
                // table exists, and update the status of the rpc.
                tenant.and_then(| tenant | {
                                status = RpcStatus::StatusTableDoesNotExist;
                                tenant.get_table(table_id)
                            });

            // If the table exists, then lookup the keys in the database.
            if let Some(table) = outcome {
                status = RpcStatus::StatusObjectDoesNotExist;

                // Iterate across keys in the request payload. There are `num_keys` keys, each
                // of length `key_length`.
                let mut n = 0;
                for key in req.get_payload().chunks(key_length as usize) {
                    n += 1;
                    // Corner case: We've either already seen `num_keys` keys or the current key
                    // is not `key_length` bytes long.
                    if n > num_keys || key.len() != key_length as usize {
                        break;
                    }

                    // Lookup the key, and add it to the response payload.
                    let alloc: &Allocator = accessor(alloc);
                    let res = table
                        .get(key)
                        .and_then(|object| alloc.resolve(object))
                        .and_then(|(_k, value)| {
                            res.add_to_payload_tail(value.len(), &value[..]).ok()
                        });

                    // If the current lookup failed, then stop all lookups.
                    match res {
                        Some(_) => n_recs += 1,

                        None => break,
                    }
                }

                // Success if all keys could be looked up at the database.
                if n_recs == num_keys {
                    status = RpcStatus::StatusOk;
                }
            }

            // Write the status into the RPC response header.
            res.get_mut_header().common_header.status = status.clone();

            // If the RPC was handled successfully, then update the response header with the number
            // of records that were read from the database.
            if status == RpcStatus::StatusOk {
                res.get_mut_header().num_records = n_recs;
            }

            // Deparse request and response packets to UDP, and return from the generator.
            return Some((
                req.deparse_header(PACKET_UDP_LEN as usize),
                res.deparse_header(PACKET_UDP_LEN as usize),
            ));

            // XXX: This yield is required to get the compiler to compile this closure into a
            // generator. It is unreachable and benign.
            yield 0;
        });

        // Create and return a native task.
        return Ok(Box::new(Native::new(TaskPriority::REQUEST, gen)));
    }

    // This functions processes native multiget requests without creating a generator.
    #[allow(unreachable_code)]
    #[allow(unused_assignments)]
    fn multiget_native(
        &self,
        req: Packet<UdpHeader, EmptyMetadata>,
        res: Packet<UdpHeader, EmptyMetadata>,
    ) -> Result<
        (
            Packet<UdpHeader, EmptyMetadata>,
            Packet<UdpHeader, EmptyMetadata>,
        ),
        (
            Packet<UdpHeader, EmptyMetadata>,
            Packet<UdpHeader, EmptyMetadata>,
        ),
    > {
        // First, parse the request packet.
        let req = req.parse_header::<MultiGetRequest>();

        // Read fields off the request header.
        let mut tenant_id: TenantId = 0;
        let mut table_id: TableId = 0;
        let mut key_length = 0;
        let mut num_keys = 0;
        let mut rpc_stamp = 0;

        {
            let hdr = req.get_header();
            tenant_id = hdr.common_header.tenant as TenantId;
            table_id = hdr.table_id as TableId;
            key_length = hdr.key_len;
            num_keys = hdr.num_keys;
            rpc_stamp = hdr.common_header.stamp;
        }

        // Next, add a header to the response packet.
        let mut res = res
            .push_header(&MultiGetResponse::new(
                rpc_stamp,
                OpCode::SandstormMultiGetRpc,
                tenant_id,
                0,
            )).expect("Failed to setup MultiGetResponse");

        // If the payload size is less than the key length, return an error.
        if req.get_payload().len() < ((key_length as u32) * num_keys) as usize {
            res.get_mut_header().common_header.status = RpcStatus::StatusMalformedRequest;
            return Err((
                req.deparse_header(PACKET_UDP_LEN as usize),
                res.deparse_header(PACKET_UDP_LEN as usize),
            ));
        }

        // Lookup the tenant, and get a handle to the allocator. Required to avoid capturing a
        // reference to Master in the generator below.
        let tenant = self.get_tenant(tenant_id);

        let mut n_recs: u32 = 0;
        let mut status: RpcStatus = RpcStatus::StatusTenantDoesNotExist;

        let outcome =
                // Check if the tenant exists. If it does, then check if the
                // table exists, and update the status of the rpc.
                tenant.and_then(| tenant | {
                                status = RpcStatus::StatusTableDoesNotExist;
                                tenant.get_table(table_id)
                            });

        // If the table exists, then lookup the keys in the database.
        if let Some(table) = outcome {
            status = RpcStatus::StatusObjectDoesNotExist;

            // Iterate across keys in the request payload. There are `num_keys` keys, each
            // of length `key_length`.
            let mut n = 0;
            for key in req.get_payload().chunks(key_length as usize) {
                n += 1;
                // Corner case: We've either already seen `num_keys` keys or the current key
                // is not `key_length` bytes long.
                if n > num_keys || key.len() != key_length as usize {
                    break;
                }

                // Lookup the key, and add it to the response payload.
                let res = table
                    .get(key)
                    .and_then(|object| self.heap.resolve(object))
                    .and_then(|(_k, value)| res.add_to_payload_tail(value.len(), &value[..]).ok());

                // If the current lookup failed, then stop all lookups.
                match res {
                    Some(_) => n_recs += 1,

                    None => break,
                }
            }

            // Success if all keys could be looked up at the database.
            if n_recs == num_keys {
                status = RpcStatus::StatusOk;
            }
        }

        // Write the status into the RPC response header.
        res.get_mut_header().common_header.status = status.clone();

        // If the RPC was handled successfully, then update the response header with the number
        // of records that were read from the database.
        if status == RpcStatus::StatusOk {
            res.get_mut_header().num_records = n_recs;
        }

        return Ok((
            req.deparse_header(PACKET_UDP_LEN as usize),
            res.deparse_header(PACKET_UDP_LEN as usize),
        ));
    }

    /// Handles the invoke RPC request.
    ///
    /// If issued by a valid tenant for a valid extension, invokes the extension.
    ///
    /// # Arguments
    ///
    /// * `req`: The RPC request packet sent by the client, parsed upto it's UDP header.
    /// * `res`: The RPC response packet, with pre-allocated headers upto UDP.
    ///
    /// # Return
    ///
    /// A Container task that can be scheduled by the database. In the case of an error, the passed
    /// in request and response packets are returned with the response status appropriately set.
    #[allow(unused_assignments)]
    fn invoke(
        &self,
        req: Packet<UdpHeader, EmptyMetadata>,
        res: Packet<UdpHeader, EmptyMetadata>,
    ) -> Result<
        Box<Task>,
        (
            Packet<UdpHeader, EmptyMetadata>,
            Packet<UdpHeader, EmptyMetadata>,
        ),
    > {
        // First, parse the request packet.
        let req = req.parse_header::<InvokeRequest>();

        // Read fields of the request header.
        let mut tenant_id: TenantId = 0;
        let mut name_length: usize = 0;
        let mut args_length: usize = 0;
        let mut rpc_stamp = 0;

        {
            let hdr = req.get_header();
            tenant_id = hdr.common_header.tenant as TenantId;
            name_length = hdr.name_length as usize;
            args_length = hdr.args_length as usize;
            rpc_stamp = hdr.common_header.stamp;
        }

        // Next, add a header to the response packet.
        let mut res = res
            .push_header(&InvokeResponse::new(
                rpc_stamp,
                OpCode::SandstormInvokeRpc,
                tenant_id,
            )).expect("Failed to push InvokeResponse");

        // If the payload size is less than the sum of the name and args
        // length, return an error.
        if req.get_payload().len() < name_length + args_length {
            res.get_mut_header().common_header.status = RpcStatus::StatusMalformedRequest;
            return Err((
                req.deparse_header(PACKET_UDP_LEN as usize),
                res.deparse_header(PACKET_UDP_LEN as usize),
            ));
        }

        // Read the extension's name from the request payload.
        let mut name = Vec::new();
        name.extend_from_slice(req.get_payload().split_at(name_length).0);
        let name: String = String::from_utf8(name).expect("ERROR: Failed to get ext name.");

        let mut status = RpcStatus::StatusTenantDoesNotExist;

        // Check if the request was issued by a valid tenant.
        if let Some(tenant) = self.get_tenant(tenant_id) {
            let alloc = accessor(&self.heap as *const Allocator);
            // If the tenant is valid, check if the extension exists inside the database after
            // setting the RPC status appropriately.
            status = RpcStatus::StatusInvalidExtension;

            // Get the model for the given extension.
            let mut model = None;
            // If the extension doesn't need an ML model, don't waste CPU cycles in lookup.
            if cfg!(feature = "ml-model") {
                GLOBAL_MODEL.with(|a_model| {
                    if let Some(a_model) = (*a_model).borrow().get(&name) {
                        model = Some(Arc::clone(a_model));
                    }
                });
            }

            // Create a Container for an extension and return.
            if let Some(ext) = self.extensions.get(tenant_id, name) {
                let db = Rc::new(Context::new(
                    req,
                    name_length,
                    args_length,
                    res,
                    tenant,
                    alloc,
                    model,
                ));
                let gen = ext.get(Rc::clone(&db) as Rc<DB>);

                return Ok(Box::new(Container::new(TaskPriority::REQUEST, db, gen)));
            }
        }

        // A Task could not be created. Set the status of the RPC and return.
        res.get_mut_header().common_header.status = status;

        return Err((
            req.deparse_header(PACKET_UDP_LEN as usize),
            res.deparse_header(PACKET_UDP_LEN as usize),
        ));
    }

    /// Handles the install() RPC request.
    ///
    /// If issued by a valid tenant, installs (loads) an extension into the database.
    ///
    /// # Arguments
    ///
    /// * `buf`: The RPC buffer consisting of the request header followed by the payload.
    ///
    /// # Return
    ///
    /// A response buffer that can be sent back to the tenant.
    pub fn install(&self, buf: Vec<u8>) -> Vec<u8> {
        // First off, parse the RPC header.
        let hdr = buf.as_ptr() as *const InstallRequest;

        let tenant: TenantId;
        let name_l: usize;
        let extn_l: usize;
        let tstamp: u64;

        unsafe {
            tenant = (*hdr).common_header.tenant as TenantId;
            name_l = (*hdr).name_length as usize;
            extn_l = (*hdr).extn_length as usize;
            tstamp = (*hdr).common_header.stamp;
        }

        // Create a response for the tenant.
        let mut res = InstallResponse::new(tstamp, OpCode::SandstormInstallRpc, tenant as u32);
        res.common_header.status = RpcStatus::StatusTenantDoesNotExist;

        // Check if the tenant provided lengths match the actual request length.
        if buf.len() != size_of::<InstallRequest>() + name_l + extn_l {
            res.common_header.status = RpcStatus::StatusMalformedRequest;
            let res: [u8; size_of::<InstallResponse>()] = unsafe { transmute(res) };
            let mut ret: Vec<u8> = Vec::new();
            ret.extend_from_slice(&res);
            return ret;
        }

        // Save the extension to a .so file. If all goes well, load it into the server.
        if let Some(_) = self.get_tenant(tenant) {
            res.common_header.status = RpcStatus::StatusInternalError;

            let (_, payload) = buf.split_at(size_of::<InstallRequest>());
            let (name, payload) = payload.split_at(name_l);
            let (extn, _) = payload.split_at(extn_l);

            if let Ok(name) = from_utf8(name) {
                let mut path = String::new();
                path.push_str("/tmp/");
                path.push_str(name);
                path.push_str(".so");

                // No need for error handling here. If a file could not be created or
                // written to, then it might be better to just crash the server and recover.
                let mut file = File::create(path.clone()).unwrap();
                let _ = file.write_all(extn).unwrap();
                let _ = file.sync_all().unwrap();

                if self.extensions.load(&path, tenant, name) {
                    res.common_header.status = RpcStatus::StatusOk;
                }
            }
        }

        let res: [u8; size_of::<InstallResponse>()] = unsafe { transmute(res) };
        let mut ret: Vec<u8> = Vec::new();
        ret.extend_from_slice(&res);
        return ret;
    }
}

/// Implementation of the Service trait for Master, allowing it to service RPC requests.
impl Service for Master {
    /// Lookup the Service trait for documentation.
    fn dispatch(
        &self,
        op: OpCode,
        req: Packet<UdpHeader, EmptyMetadata>,
        res: Packet<UdpHeader, EmptyMetadata>,
    ) -> Result<
        Box<Task>,
        (
            Packet<UdpHeader, EmptyMetadata>,
            Packet<UdpHeader, EmptyMetadata>,
        ),
    > {
        // Based on the opcode, call the relevant RPC handler.
        match op {
            OpCode::SandstormGetRpc => {
                return self.get(req, res);
            }

            OpCode::SandstormPutRpc => {
                return self.put(req, res);
            }

            OpCode::SandstormMultiGetRpc => {
                return self.multiget(req, res);
            }

            OpCode::SandstormInvokeRpc => {
                return self.invoke(req, res);
            }

            _ => {
                return Err((req, res));
            }
        }
    }

    fn dispatch_invoke(
        &self,
        req: Packet<UdpHeader, EmptyMetadata>,
        res: Packet<UdpHeader, EmptyMetadata>,
    ) -> Result<
        Box<Task>,
        (
            Packet<UdpHeader, EmptyMetadata>,
            Packet<UdpHeader, EmptyMetadata>,
        ),
    > {
        return self.invoke(req, res);
    }

    #[inline]
    fn service_native(
        &self,
        op: OpCode,
        req: Packet<UdpHeader, EmptyMetadata>,
        res: Packet<UdpHeader, EmptyMetadata>,
    ) -> Result<
        (
            Packet<UdpHeader, EmptyMetadata>,
            Packet<UdpHeader, EmptyMetadata>,
        ),
        (
            Packet<UdpHeader, EmptyMetadata>,
            Packet<UdpHeader, EmptyMetadata>,
        ),
    > {
        // Based on the opcode, call the relevant RPC handler.
        match op {
            OpCode::SandstormGetRpc => {
                return self.get_native(req, res);
            }

            OpCode::SandstormPutRpc => {
                return self.put_native(req, res);
            }

            OpCode::SandstormMultiGetRpc => {
                return self.multiget_native(req, res);
            }

            _ => {
                return Err((req, res));
            }
        }
    }
}<|MERGE_RESOLUTION|>--- conflicted
+++ resolved
@@ -13,11 +13,8 @@
  * OR IN CONNECTION WITH THE USE OR PERFORMANCE OF THIS SOFTWARE.
  */
 
-<<<<<<< HEAD
 use bincode::serialize;
-=======
 use crypto::bcrypt::bcrypt;
->>>>>>> 86fe62cd
 use hashbrown::HashMap;
 
 use std::fs::File;
@@ -314,7 +311,6 @@
         self.insert_tenant(tenant);
     }
 
-<<<<<<< HEAD
     /// Adds a tenant and a table full of objects.
     ///
     /// # Arguments
@@ -362,7 +358,8 @@
             // Add the tenant.
             self.insert_tenant(tenant);
         }
-=======
+    }
+
     /// Populates the authentication dataset.
     ///
     /// # Arguments
@@ -409,7 +406,6 @@
 
         // Add the tenant.
         self.insert_tenant(tenant);
->>>>>>> 86fe62cd
     }
 
     /// Loads the get(), put(), tao(), and bad() extensions.
@@ -466,17 +462,16 @@
             panic!("Failed to load scan() extension.");
         }
 
-<<<<<<< HEAD
         // Load the analysis() extension.
         let name = "../ext/analysis/target/release/libanalysis.so";
         if self.extensions.load(name, tenant, "analysis") == false {
             panic!("Failed to load analysis() extension.");
-=======
+        }
+
         // Load the pushback() extension.
         let name = "../ext/auth/target/release/libauth.so";
         if self.extensions.load(name, tenant, "auth") == false {
             panic!("Failed to load auth() extension.");
->>>>>>> 86fe62cd
         }
     }
 

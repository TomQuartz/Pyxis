--- conflicted
+++ resolved
@@ -12,7 +12,6 @@
 name = "pushback-kayak"
 path = "src/bin/client/pushback-kayak.rs"
 
-<<<<<<< HEAD
 #[[bin]]
 #name = "ours"
 #path = "src/bin/client/ours.rs"
@@ -20,15 +19,6 @@
 #[[bin]]
 #name = "test"
 #path = "src/bin/client/test.rs"
-=======
-[[bin]]
-name = "ycsb-t-kayak"
-path = "src/bin/client/ycsb-t-kayak.rs"
-
-[[bin]]
-name = "ycsb-t"
-path = "src/bin/client/ycsb-t.rs"
->>>>>>> 0c2013ef
 
 [[bin]]
 name = "pushback"

--- conflicted
+++ resolved
@@ -1,1439 +1,3 @@
-<<<<<<< HEAD
-/* Copyright (c) 2019 University of Utah
- *
- * Permission to use, copy, modify, and distribute this software for any
- * purpose with or without fee is hereby granted, provided that the above
- * copyright notice and this permission notice appear in all copies.
- *
- * THE SOFTWARE IS PROVIDED "AS IS" AND THE AUTHOR(S) DISCLAIM ALL WARRANTIES
- * WITH REGARD TO THIS SOFTWARE INCLUDING ALL IMPLIED WARRANTIES OF
- * MERCHANTABILITY AND FITNESS. IN NO EVENT SHALL AUTHORS BE LIABLE FOR
- * ANY SPECIAL, DIRECT, INDIRECT, OR CONSEQUENTIAL DAMAGES OR ANY DAMAGES
- * WHATSOEVER RESULTING FROM LOSS OF USE, DATA OR PROFITS, WHETHER IN AN
- * ACTION OF CONTRACT, NEGLIGENCE OR OTHER TORTIOUS ACTION, ARISING OUT OF
- * OR IN CONNECTION WITH THE USE OR PERFORMANCE OF THIS SOFTWARE.
- */
-
-extern crate atomic_float;
-extern crate bytes;
-extern crate db;
-extern crate order_stat;
-extern crate rand;
-extern crate sandstorm;
-extern crate spin;
-extern crate splinter;
-extern crate time;
-extern crate zipf;
-
-mod setup;
-
-use std::cell::RefCell;
-use std::collections::HashMap;
-use std::fmt::Display;
-use std::mem;
-use std::mem::transmute;
-use std::sync::Arc;
-
-use self::bytes::Bytes;
-use db::config;
-use db::cycles;
-use db::e2d2::allocators::*;
-use db::e2d2::interface::*;
-use db::e2d2::scheduler::*;
-use db::log::*;
-use db::master::Master;
-use db::rpc::*;
-use db::wireformat::*;
-
-use rand::distributions::{Normal, Sample};
-use rand::{Rng, SeedableRng, XorShiftRng};
-use splinter::nativestate::PushbackState;
-use splinter::proxy::KV;
-use splinter::sched::TaskManager;
-use splinter::*;
-use zipf::ZipfDistribution;
-
-use self::atomic_float::AtomicF32;
-use std::convert::TryInto;
-use std::sync::atomic::{AtomicUsize, Ordering};
-
-// Flag to indicate that the client has finished sending and receiving the packets.
-static mut FINISHED: bool = false;
-
-// Flag to indicate that the client can generate Compute Request based on some distribution.
-static mut ORD_DIST: bool = false;
-static ORDER: f64 = 2500.0;
-static STD_DEV: f64 = 500.0;
-
-// PUSHBACK benchmark.
-// The benchmark is created and parameterized with `new()`. Many threads
-// share the same benchmark instance. Each thread can call `abc()` which
-// runs the benchmark until another thread calls `stop()`. Each thread
-// then returns their runtime and the number of gets and puts they have done.
-// This benchmark doesn't care about how get/put are implemented; it takes
-// function pointers to get/put on `new()` and just calls those as it runs.
-//
-// The tests below give an example of how to use it and how to aggregate the results.
-pub struct Pushback {
-    put_pct: usize,
-    rng: Box<dyn Rng>,
-    key_rng: Box<ZipfDistribution>,
-    tenant_rng: Box<ZipfDistribution>,
-    order_rng: Box<Normal>,
-    key_buf: Vec<u8>,
-    value_buf: Vec<u8>,
-}
-
-impl Pushback {
-    // Create a new benchmark instance.
-    //
-    // # Arguments
-    //  - key_len: Length of the keys to generate per get/put. Most bytes will be zero, since
-    //             the benchmark poplates them from a random 32-bit value.
-    //  - value_len: Length of the values to store per put. Always all zero bytes.
-    //  - n_keys: Number of keys from which random keys are drawn.
-    //  - put_pct: Number between 0 and 100 indicating percent of ops that are sets.
-    //  - skew: Zipfian skew parameter. 0.99 is PUSHBACK default.
-    //  - n_tenants: The number of tenants from which the tenant id is chosen.
-    //  - tenant_skew: The skew in the Zipfian distribution from which tenant id's are drawn.
-    // # Return
-    //  A new instance of PUSHBACK that threads can call `abc()` on to run.
-    fn new(
-        key_len: usize,
-        value_len: usize,
-        n_keys: usize,
-        put_pct: usize,
-        skew: f64,
-        n_tenants: u32,
-        tenant_skew: f64,
-    ) -> Pushback {
-        let seed: [u32; 4] = rand::random::<[u32; 4]>();
-
-        let mut key_buf: Vec<u8> = Vec::with_capacity(key_len);
-        key_buf.resize(key_len, 0);
-        let mut value_buf: Vec<u8> = Vec::with_capacity(value_len);
-        value_buf.resize(value_len, 0);
-
-        Pushback {
-            put_pct: put_pct,
-            rng: Box::new(XorShiftRng::from_seed(seed)),
-            key_rng: Box::new(
-                ZipfDistribution::new(n_keys, skew).expect("Couldn't create key RNG."),
-            ),
-            tenant_rng: Box::new(
-                ZipfDistribution::new(n_tenants as usize, tenant_skew)
-                    .expect("Couldn't create tenant RNG."),
-            ),
-            order_rng: Box::new(Normal::new(ORDER, STD_DEV)),
-            key_buf: key_buf,
-            value_buf: value_buf,
-        }
-    }
-
-    // Run PUSHBACK A, B, or C (depending on `new()` parameters).
-    // The calling thread will not return until `done()` is called on this `Pushback` instance.
-    //
-    // # Arguments
-    //  - get: A function that fetches the data stored under a bytestring key of `self.key_len` bytes.
-    //  - set: A function that stores the data stored under a bytestring key of `self.key_len` bytes
-    //         with a bytestring value of `self.value_len` bytes.
-    // # Return
-    //  A three tuple consisting of the duration that this thread ran the benchmark, the
-    //  number of gets it performed, and the number of puts it performed.
-    pub fn abc<G, P, R>(&mut self, mut get: G, mut put: P) -> R
-    where
-        G: FnMut(u32, &[u8], u32) -> R,
-        P: FnMut(u32, &[u8], &[u8], u32) -> R,
-    {
-        let is_get = (self.rng.gen::<u32>() % 100) >= self.put_pct as u32;
-
-        // Sample a tenant.
-        let t = self.tenant_rng.sample(&mut self.rng) as u32;
-
-        // Sample a key, and convert into a little endian byte array.
-        let k = self.key_rng.sample(&mut self.rng) as u32;
-        let k: [u8; 4] = unsafe { transmute(k.to_le()) };
-        self.key_buf[0..mem::size_of::<u32>()].copy_from_slice(&k);
-
-        // We dont change this, b/c we bypass this part
-        let o = self.order_rng.sample(&mut self.rng).abs() as u32;
-
-        if is_get {
-            get(t, self.key_buf.as_slice(), o)
-        } else {
-            put(t, self.key_buf.as_slice(), self.value_buf.as_slice(), o)
-        }
-    }
-}
-
-#[derive(Debug)]
-struct MultiType {
-    num_kv: u32,
-    order: u32,
-    // steps: u32,
-}
-impl MultiType {
-    fn new(multi_kv: &Vec<u32>, multi_ord: &Vec<u32>) -> Vec<MultiType> {
-        let mut multi_types = Vec::<MultiType>::new();
-        for (kv, ord) in multi_kv.iter().zip(multi_ord.iter())
-        // .zip(multi_steps.iter())
-        {
-            multi_types.push(MultiType {
-                num_kv: *kv,
-                order: *ord,
-                // steps: *steps,
-            });
-        }
-        // trace!("multi-types {:?}", multi_types);
-        multi_types
-    }
-}
-
-struct AvgMeter {
-    counter: f64,
-    aggr: f64,
-}
-impl AvgMeter {
-    fn new() -> AvgMeter {
-        AvgMeter {
-            counter: 0.0,
-            aggr: 0.0,
-        }
-    }
-    fn update(&mut self, delta: f64) {
-        self.counter += 1.0;
-        self.aggr += delta;
-    }
-    fn avg(&self) -> f64 {
-        self.aggr / self.counter
-    }
-}
-
-/// Receives responses to PUSHBACK requests sent out by PushbackSend.
-struct PushbackRecvSend<T>
-where
-    T: PacketTx + PacketRx + Display + Clone + 'static,
-{
-    // The network stack required to receives RPC response packets from a network port.
-    receiver: dispatch::Receiver<T>,
-
-    // The number of response packets to wait for before printing out statistics.
-    responses: u64,
-
-    // Time stamp in cycles at which measurement started. Required to calculate observed
-    // throughput of the Sandstorm server.
-    start: u64,
-    init_rdtsc: u64,
-
-    // The total number of responses received so far.
-    recvd: Arc<AtomicUsize>,
-    local_recvd: u64,
-
-    // Count how many reqs has been pushed back.
-    counter_pushback: u64,
-
-    // Vector of sampled request latencies. Required to calculate distributions once all responses
-    // have been received.
-    latencies: Vec<Vec<u64>>,
-
-    /// The percentage of operations that are extention. The rest are native.
-    // ext_p: Vec<Arc<AtomicUsize>>,
-    ext_p: Vec<Arc<AtomicF32>>,
-
-    // If true, this receiver will make latency measurements.
-    master: bool,
-
-    // Time stamp in cycles at which measurement stopped.
-    stop: u64,
-
-    // The actual PUSHBACK workload. Required to generate keys and values for get() and put() requests.
-    workload: RefCell<Pushback>,
-
-    // Network stack required to actually send RPC requests out the network.
-    sender: Arc<dispatch::Sender>,
-
-    // Total number of requests to be sent out.
-    requests: u64,
-
-    // Number of requests that have been sent out so far.
-    sent: u64,
-
-    // If true, RPC requests corresponding to native get() and put() operations are sent out. If
-    // false, invoke() based RPC requests are sent out.
-    native: bool,
-
-    max_out: f32,
-
-    // Payload for an invoke() based get operation. Required in order to avoid making intermediate
-    // copies of the extension name, table id, and key.
-    payload_pushback: RefCell<Vec<u8>>,
-
-    // Payload for an invoke() based put operation. Required in order to avoid making intermediate
-    // copies of the extension name, table id, key length, key, and value.
-    payload_put: RefCell<Vec<u8>>,
-
-    // Flag to indicate if the procedure is finished or not.
-    finished: bool,
-
-    // To keep the mapping between sent and received packets. The client doesn't want to send
-    // more than 32(XXX) outstanding packets.
-    outstanding: u64,
-
-    // To keep a mapping between each packet and request parameters. This information will be used
-    // when the server pushes back the extension.
-    manager: RefCell<TaskManager>,
-
-    // Keeps track of the state of a multi-operation request. For example, an extension performs
-    // four get operations before performing aggregation and all these get operations are dependent
-    // on the previous value.
-    native_state: RefCell<HashMap<u64, PushbackState>>,
-
-    /// Number of keys to aggregate across. Required for the native case.
-    num: u32,
-
-    /// Order of the final polynomial to be computed.
-    ord: u32,
-
-    ord1: u32,
-    ord2: u32,
-    is_bimodal: bool,
-    bimodal_interval: u64,
-
-    rloop_factor: usize,
-    xloop_factor: usize,
-    slo: u64,
-
-    last_op: i32,
-    xloop_last_recvd: u64,
-    xloop_last_rdtsc: u64,
-    xloop_last_rate: f32,
-    // xloop_last_X: f32,
-    xloop_last_X: Vec<f32>,
-    rloop_last_recvd: u64,
-    rloop_last_rdtsc: u64,
-    rloop_last_out: f32,
-    rloop_last_kth: u64,
-
-    kth: Vec<Vec<Arc<AtomicUsize>>>,
-    avg_lat: Vec<usize>,
-    // tput_meter: AvgMeter,
-    /// These 2 var is just for exchange info between slow and fast loop
-    rate: i64,
-    d_rate: i64,
-
-    // The length of the key.
-    key_len: usize,
-
-    // The length of the record.
-    record_len: usize,
-    // modified here
-    idx: usize,
-    num_types: usize,
-    multi_types: Vec<MultiType>,
-    cum_prob: Vec<u32>,
-    partition: i32,
-    learnable: bool,
-    bimodal_interval2: u64,
-    bimodal_ratio: Vec<Vec<u32>>,
-    bimodal_rpc: Vec<u32>,
-    // which_modal: Arc<AtomicUsize>,
-    modal_idx: usize,
-    output_factor: u64,
-    output_last_rdtsc: u64,
-}
-
-// Implementation of methods on PushbackRecv.
-impl<T> PushbackRecvSend<T>
-where
-    T: PacketTx + PacketRx + Display + Clone + 'static,
-{
-    /// Constructs a PushbackRecv.
-    ///
-    /// # Arguments
-    ///
-    /// * `port` :  Network port on which responses will be polled for.
-    /// * `resps`:  The number of responses to wait for before calculating statistics.
-    /// * `master`: Boolean indicating if the receiver should make latency measurements.
-    /// * `native`: If true, responses will be considered to correspond to native gets and puts.
-    ///
-    /// # Return
-    ///
-    /// A PUSHBACK response receiver that measures the median latency and throughput of a Sandstorm
-    /// server.
-    fn new(
-        rx_port: T,
-        resps: u64,
-        master: bool,
-        config: &config::ClientConfig,
-        tx_port: CacheAligned<PortQueue>,
-        reqs: u64,
-        dst_ports: u16,
-        masterservice: Arc<Master>,
-        number: u32,
-        order: u32,
-        ord2: u32,
-        idx: usize,
-        num_types: usize,
-        kth: Vec<Vec<Arc<AtomicUsize>>>,
-        ext_p: Vec<Arc<AtomicF32>>,
-        recvd: Arc<AtomicUsize>,
-        init_rdtsc: u64,
-    ) -> PushbackRecvSend<T> {
-        // The payload on an invoke() based get request consists of the extensions name ("pushback"),
-        // the table id to perform the lookup on, number of get(), number of CPU cycles and the key to lookup.
-        let payload_len = "pushback".as_bytes().len()
-            + mem::size_of::<u64>()
-            + mem::size_of::<u32>()
-            + mem::size_of::<u32>()
-            + config.key_len;
-        let mut payload_pushback = Vec::with_capacity(payload_len);
-        payload_pushback.extend_from_slice("pushback".as_bytes());
-        payload_pushback.extend_from_slice(&unsafe { transmute::<u64, [u8; 8]>(1u64.to_le()) });
-        payload_pushback.extend_from_slice(&unsafe { transmute::<u32, [u8; 4]>(number.to_le()) });
-        // This is to init the order for non-bimodal situation
-        payload_pushback.extend_from_slice(&unsafe { transmute::<u32, [u8; 4]>(order.to_le()) });
-        payload_pushback.resize(payload_len, 0);
-
-        // The payload on an invoke() based put request consists of the extensions name ("put"),
-        // the table id to perform the lookup on, the length of the key to lookup, the key, and the
-        // value to be inserted into the database.
-        let payload_len = "pushback".as_bytes().len()
-            + mem::size_of::<u64>()
-            + mem::size_of::<u16>()
-            + config.key_len
-            + config.value_len;
-        let mut payload_put = Vec::with_capacity(payload_len);
-        payload_put.extend_from_slice("pushback".as_bytes());
-        payload_put.extend_from_slice(&unsafe { transmute::<u64, [u8; 8]>(1u64.to_le()) });
-        payload_put.extend_from_slice(&unsafe {
-            transmute::<u16, [u8; 2]>((config.key_len as u16).to_le())
-        });
-        payload_put.resize(payload_len, 0);
-        // modified here
-        let mut cumsum: f32 = 0.0;
-        // let estimated_load: Vec<f32> = config.multi_ord.iter().map(|&x| 1.0 / (x as f32)).collect();
-        // let total: f32 = estimated_load.iter().sum();
-        // let n_types = config.multi_kv.len();
-        // let cum_prob: Vec<u32> = if config.equal_ratio {
-        //     (1..=n_types)
-        //         .map(|x| (x * 10000 / n_types) as u32)
-        //         .collect()
-        // } else {
-        //     estimated_load
-        //         .iter()
-        //         .map(|&x| {
-        //             cumsum += x / total;
-        //             (cumsum * 10000.0) as u32
-        //         })
-        //         .collect()
-        // };
-        let cum_prob = config
-            .multi_ratio
-            .iter()
-            .map(|&x| {
-                cumsum += x;
-                (cumsum * 100.0) as u32
-            })
-            .collect();
-        // if master {
-        //     println!("cumulative prob {:?}", cum_prob);
-        // }
-        let mut bimodal_ratio = vec![];
-        for type1_ratio in &config.bimodal_ratio {
-            bimodal_ratio.push(vec![type1_ratio * 100, 10000]);
-        }
-
-        let mut latencies: Vec<Vec<u64>> = Vec::with_capacity(num_types + 3);
-        for _ in 0..(num_types + 3) {
-            latencies.push(Vec::with_capacity((resps * 3) as usize));
-        }
-
-        PushbackRecvSend {
-            receiver: dispatch::Receiver::new(rx_port),
-            responses: resps,
-            start: 0,
-            init_rdtsc: init_rdtsc,
-            recvd: recvd,
-            local_recvd: 0,
-            counter_pushback: 0,
-            latencies: latencies,
-            /// The percentage of operations that are extention. The rest are native.
-            // ext_p: config.invoke_p as f32,
-            master: master,
-            stop: 0,
-            workload: RefCell::new(Pushback::new(
-                config.key_len,
-                config.value_len,
-                config.n_keys - config.num_aggr as usize,
-                0, //config.put_pct,
-                config.skew,
-                config.num_tenants,
-                config.tenant_skew,
-            )),
-            sender: Arc::new(dispatch::Sender::new(config, tx_port, dst_ports)),
-            requests: reqs,
-            sent: 0,
-            native: !config.use_invoke,
-            max_out: config.max_out as f32,
-            payload_pushback: RefCell::new(payload_pushback),
-            payload_put: RefCell::new(payload_put),
-            finished: false,
-            outstanding: 0,
-            manager: RefCell::new(TaskManager::new(Arc::clone(&masterservice))),
-            native_state: RefCell::new(HashMap::with_capacity(64)),
-            num: number,
-            ord: order,
-            ord1: order,
-            ord2: ord2,
-            is_bimodal: config.bimodal,
-            bimodal_interval: config.bimodal_interval,
-            rloop_factor: config.kayak_rloop_factor,
-            xloop_factor: config.kayak_xloop_factor,
-            slo: config.slo,
-            last_op: 1,
-            xloop_last_rdtsc: cycles::rdtsc(),
-            xloop_last_rate: 0.0,
-            // xloop_last_X: 50.5,
-            xloop_last_recvd: 0,
-            kth: kth,
-            avg_lat: vec![0;num_types],
-            // tput_meter:AvgMeter::new(),
-            rloop_last_recvd: 0,
-            rloop_last_rdtsc: cycles::rdtsc(),
-            rloop_last_out: 0.0,
-            rloop_last_kth: 0,
-            rate: 0,
-            d_rate: 0,
-            key_len: config.key_len,
-            record_len: 1 + 8 + config.key_len + config.value_len,
-            // modified here
-            xloop_last_X: vec![50.5;ext_p.len()],
-            // tput: tput,
-            ext_p: ext_p,
-            // ext_p: vec![config.invoke_p as f32;num_x],
-            num_types: num_types,
-            multi_types: MultiType::new(&config.multi_kv,&config.multi_ord),
-            cum_prob: cum_prob,
-            partition: config.partition,
-            idx: idx,
-            learnable: config.learnable,
-            bimodal_interval2: config.bimodal_interval2,
-            bimodal_ratio: bimodal_ratio,
-            bimodal_rpc: config.bimodal_rpc.clone(),
-            // which_modal: which_modal,
-            modal_idx: 0,
-            output_factor: config.output_factor,
-            output_last_rdtsc: 0,
-        }
-    }
-    // is it the same across all cores?
-    fn get_type_id(&mut self) -> usize {
-        let o = self.workload.borrow_mut().rng.gen::<u32>() % 10000;
-        if self.is_bimodal {
-            self.modal_idx = if (cycles::rdtsc() - self.init_rdtsc)
-                % (self.bimodal_interval + self.bimodal_interval2)
-                < self.bimodal_interval
-            {
-                0
-            } else {
-                1
-            };
-            self.bimodal_ratio[self.modal_idx]
-                .iter()
-                .position(|&x| x > o)
-                .unwrap() as usize
-        } else {
-            self.cum_prob.iter().position(|&x| x > o).unwrap() as usize
-        }
-    }
-
-    fn native_or_rpc(&mut self, type_id: usize) -> bool {
-        // partition = -1 if not ours
-        let o = self.workload.borrow_mut().rng.gen::<u32>() % 10000;
-        if self.partition >= 0 {
-            if (type_id as i32) < self.partition {
-                false
-            } else if self.partition < type_id as i32 {
-                true
-            } else {
-                let ext_p = if self.is_bimodal {
-                    self.bimodal_rpc[self.modal_idx]
-                } else {
-                    (self.ext_p[0].load(Ordering::Relaxed) * 100.0) as u32
-                    // self.ext_p[0] as u32
-                };
-                o > ext_p
-            }
-        } else if self.ext_p.len() > 1 {
-            o > (self.ext_p[type_id].load(Ordering::Relaxed) * 100.0) as u32
-            // o > self.ext_p[type_id] as u32
-        } else {
-            o > (self.ext_p[0].load(Ordering::Relaxed) * 100.0) as u32
-            // o > self.ext_p[0] as u32
-        }
-    }
-
-    fn send(&mut self) {
-        if self.start == 0 {
-            self.start = cycles::rdtsc();
-        }
-        // Return if there are no more requests to generate.
-        if self.requests <= self.sent {
-            return;
-        }
-
-        while self.outstanding < self.max_out as u64
-            && self.manager.borrow().get_queue_len() < self.max_out as usize
-        {
-            // Get the current time stamp so that we can determine if it is time to issue the next RPC.
-            let type_id: usize = self.get_type_id();
-            let o = self.native_or_rpc(type_id);
-            let curr = cycles::rdtsc();
-            if o == true {
-                // Configured to issue native RPCs, issue a regular get()/put() operation.
-                self.workload.borrow_mut().abc(
-                    |tenant, key, _ord| self.sender.send_get(tenant, 1, key, curr),
-                    |tenant, key, val, _ord| self.sender.send_put(tenant, 1, key, val, curr),
-                );
-                self.native_state.borrow_mut().insert(
-                    curr,
-                    PushbackState::new(self.num, self.record_len as usize, type_id),
-                );
-                self.latencies[2].push(cycles::rdtsc() - curr);
-                self.outstanding += 1;
-            } else {
-                // Configured to issue invoke() RPCs.
-                let mut p_get = self.payload_pushback.borrow_mut();
-                let mut p_put = self.payload_put.borrow_mut();
-
-                // XXX Heavily dependent on how `Pushback` creates a key. Only the first four
-                // bytes of the key matter, the rest are zero. The value is always zero.
-                self.workload.borrow_mut().abc(
-                    |tenant, key, ord| {
-                        unsafe {
-                            p_get[16..20].copy_from_slice(&{
-                                transmute::<u32, [u8; 4]>(self.multi_types[type_id].num_kv.to_le())
-                            });
-                            p_get[20..24].copy_from_slice(&{
-                                transmute::<u32, [u8; 4]>(self.multi_types[type_id].order.to_le())
-                            });
-                        }
-                        // First 24 bytes on the payload were already pre-populated with the
-                        // extension name (8 bytes), the table id (8 bytes), number of get()
-                        // (4 bytes), and number of CPU cycles compute(4 bytes). Just write
-                        // in the first 4 bytes of the key.
-                        p_get[24..28].copy_from_slice(&key[0..4]);
-                        // self.manager.borrow_mut().create_task(
-                        //     curr,
-                        //     &p_get,
-                        //     tenant,
-                        //     8,
-                        //     Arc::clone(&self.sender),
-                        // );
-                        self.native_state
-                            .borrow_mut()
-                            .insert(curr, PushbackState::new(0, 0, type_id));
-                        self.sender.send_invoke(tenant, 8, &p_get, curr, type_id)
-                    },
-                    |tenant, key, _val, _ord| {
-                        // First 18 bytes on the payload were already pre-populated with the
-                        // extension name (8 bytes), the table id (8 bytes), and the key length (2
-                        // bytes). Just write in the first 4 bytes of the key. The value is anyway
-                        // always zero.
-                        p_put[18..22].copy_from_slice(&key[0..4]);
-                        // self.manager.borrow_mut().create_task(
-                        //     curr,
-                        //     &p_put,
-                        //     tenant,
-                        //     8,
-                        //     Arc::clone(&self.sender),
-                        // );
-                        self.native_state
-                            .borrow_mut()
-                            .insert(curr, PushbackState::new(0, 0, type_id));
-                        self.sender.send_invoke(tenant, 8, &p_put, curr, type_id)
-                    },
-                );
-                self.outstanding += 1;
-            }
-
-            // Update the time stamp at which the next request should be generated, assuming that
-            // the first request was sent out at self.start.
-            self.sent += 1;
-        }
-    }
-
-    fn recv(&mut self) {
-        // Don't do anything after all responses have been received.
-        if self.finished == true && self.stop > 0 {
-            return;
-        }
-
-        let mut packet_recvd_signal = false;
-
-        // Try to receive packets from the network port.
-        // If there are packets, sample the latency of the server.
-        let curr = cycles::rdtsc();
-        if let Some(mut packets) = self.receiver.recv_res() {
-            // let curr = cycles::rdtsc();
-            while let Some(packet) = packets.pop() {
-                // Process the commit response and continue.
-                /*
-                match parse_rpc_opcode(&packet) {
-                    OpCode::SandstormCommitRpc => {
-                        let p = packet.parse_header::<CommitResponse>();
-                        let timestamp = p.get_header().common_header.stamp;
-                        match p.get_header().common_header.status {
-                            RpcStatus::StatusTxAbort => {
-                                info!("Abort");
-                            }
-
-                            RpcStatus::StatusOk => {
-                                self.latencies.push(curr - timestamp);
-                            }
-
-                            _ => {}
-                        }
-                        // self.recvd += 1;
-                        self.local_recvd += 1;
-                        self.recvd.fetch_add(1, Ordering::Relaxed);
-                        packet_recvd_signal = true;
-                        p.free_packet();
-                        /// In rust remove won't complain if no key.
-                        self.native_state.borrow_mut().remove(&timestamp);
-
-                        // continue;
-                    }
-
-                    _ => {}
-                }
-                */
-                // Removed the condition is_native
-                match parse_rpc_opcode(&packet) {
-                    // The response corresponds to an invoke() RPC.
-                    OpCode::SandstormInvokeRpc => {
-                        let p = packet.parse_header::<InvokeResponse>();
-                        match p.get_header().common_header.status {
-                            // If the status is StatusOk then add the stamp to the latencies and
-                            // free the packet.
-                            RpcStatus::StatusOk => {
-                                let timestamp = p.get_header().common_header.stamp;
-                                let mut native_state = self.native_state.borrow_mut();
-                                let type_id = native_state.get(&timestamp).unwrap().type_id;
-                                // self.recvd += 1;
-                                self.local_recvd += 1;
-                                self.recvd.fetch_add(1, Ordering::Relaxed);
-                                packet_recvd_signal = true;
-                                // self.latencies[type_id]
-                                //     .push(curr - p.get_header().common_header.stamp);
-                                self.outstanding -= 1;
-                                // self.manager
-                                //     .borrow_mut()
-                                //     .delete_task(p.get_header().common_header.stamp);
-                                native_state.remove(&timestamp);
-                            }
-
-                            // If the status is StatusPushback then compelete the task, add the
-                            // stamp to the latencies, and free the packet.
-                            RpcStatus::StatusPushback => {
-                                // let records = p.get_payload();
-                                // let hdr = &p.get_header();
-                                // let timestamp = hdr.common_header.stamp;
-
-                                // self.counter_pushback += 1;
-
-                                // // Unblock the task and put it in the ready queue.
-                                // // self.manager.borrow_mut().update_rwset(
-                                // //     timestamp,
-                                // //     records,
-                                // //     self.record_len,
-                                // //     self.key_len,
-                                // // );
-                                // self.outstanding -= 1;
-                            }
-
-                            _ => {}
-                        }
-                        p.free_packet();
-                    }
-
-                    // _ => packet.free_packet(),
-                    OpCode::SandstormGetRpc => {
-                        let p = packet.parse_header::<GetResponse>();
-                        let timestamp = p.get_header().common_header.stamp;
-                        let tenant = p.get_header().common_header.tenant;
-                        // NOTE: record_len = 1(optype::read/write)+8(version)+key+val
-                        // if FAST_PATH=true, then there's no optype, will have to modify val_len below
-                        let val_len = self.record_len - self.key_len - 9; // originally 9
-                        let mut native_state = self.native_state.borrow_mut();
-                        if let Some(state) = native_state.get_mut(&timestamp) {
-                            match p.get_header().common_header.status {
-                                RpcStatus::StatusOk => {
-                                    state.op_num += 1;
-                                    let record = p.get_payload();
-                                    // state.update_rwset(&record, self.key_len);
-                                    let MultiType {
-                                        num_kv: n,
-                                        order: o,
-                                        // steps: s,
-                                    } = self.multi_types[state.type_id];
-                                    if state.op_num == n as u8 {
-                                        /*let start = cycles::rdtsc();
-                                        while cycles::rdtsc() - start < self.ord as u64 {}*/
-                                        // Ord will change with bimodal
-                                        // state.execute_task(n, o);
-                                        let record = record.split_at(1).1;
-                                        let (db_time, entry) = record.split_at(8);
-                                        let db_time =
-                                            u64::from_le_bytes(db_time.try_into().unwrap());
-                                        let now = cycles::rdtsc();
-                                        self.latencies[3].push(now - curr);
-                                        self.latencies[4].push(db_time);
-                                        // let (key, val) = entry.split_at(self.key_len);
-                                        // self.sender.send_commit(
-                                        //     tenant,
-                                        //     1,
-                                        //     &state.commit_payload,
-                                        //     timestamp,
-                                        //     self.key_len as u16,
-                                        //     val_len as u16,
-                                        // );
-                                        self.outstanding -= 1;
-
-                                        self.latencies[state.type_id].push(now - timestamp);
-                                        self.local_recvd += 1;
-                                        self.recvd.fetch_add(1, Ordering::Relaxed);
-                                        packet_recvd_signal = true;
-                                        // In rust remove won't complain if no key.
-                                        native_state.remove(&timestamp);
-                                    } else {
-                                        match parse_record_optype(record) {
-                                            OpType::SandstormRead => {
-                                                // if (state.op_num as u32) % (n / s) == 0 {
-                                                //     let start = cycles::rdtsc();
-                                                //     while cycles::rdtsc() - start < (o / s) as u64 {
-                                                //     }
-                                                // }
-
-                                                // Send the packet with same tenantid, curr etc.
-                                                let record = record.split_at(1).1;
-                                                let (version, entry) = record.split_at(8);
-                                                let (key, val) = entry.split_at(self.key_len);
-                                                // Deserializing is required in actual client;
-                                                // even we are doing the same for Pushback.
-                                                let kv = KV::new(
-                                                    Bytes::from(version),
-                                                    Bytes::from(key),
-                                                    Bytes::from(val),
-                                                );
-                                                self.sender.send_get(
-                                                    tenant,
-                                                    1,
-                                                    &kv.value[0..30],
-                                                    timestamp,
-                                                );
-                                                // if (state.op_num as u32) % (n / s) == 0 {
-                                                //     let start = cycles::rdtsc();
-                                                //     while cycles::rdtsc() - start < (o / s) as u64 {
-                                                //     }
-                                                // }
-                                            }
-                                            _ => {
-                                                info!("The record is expected to be SandstormRead type");
-                                            }
-                                        }
-                                    }
-                                }
-
-                                _ => {}
-                            }
-                        }
-                        p.free_packet();
-                    }
-
-                    OpCode::SandstormCommitRpc => {}
-
-                    _ => packet.free_packet(),
-                }
-
-                // kth measurement here
-                for (type_id, lat) in self.latencies.iter().enumerate() {
-                    let len = lat.len();
-                    if len > 100 && len % 10 == 0 {
-                        let mut tmp = &lat[(len - 100)..len];
-                        let mut tmpvec = tmp.to_vec();
-                        self.kth[type_id][self.idx].store(
-                            *order_stat::kth(&mut tmpvec, 98) as usize,
-                            Ordering::Relaxed,
-                        );
-                    }
-                }
-                /*
-                // Loop logic here
-                // This is R-loop
-                let rloop_rdtsc = cycles::rdtsc();
-                if self.rloop_factor != 0
-                    && packet_recvd_signal
-                    && (rloop_rdtsc - self.rloop_last_rdtsc > 2400000000 / self.rloop_factor as u64)
-                    && len > 100
-                    && len % self.rloop_factor == 0
-                {
-                    let rloop_rate = 2.4e6 * (self.recvd - self.rloop_last_recvd) as f32
-                        / (rloop_rdtsc - self.rloop_last_rdtsc) as f32;
-                    self.rloop_last_rdtsc = rloop_rdtsc;
-                    self.rloop_last_recvd = self.recvd;
-
-                    // // Newton's method version, not really working...
-                    // let kth_delta = self.kth - self.rloop_last_kth;
-                    // self.rloop_last_kth = self.kth;
-                    //
-                    // let last_out_delta = self.max_out - self.rloop_last_out;
-                    // self.rloop_last_out = self.max_out;
-
-                    let lat_offset = self.slo as f32 - self.kth as f32;
-
-                    // 3e-6 for heavy, 2e-5 normal
-                    let out_delta = 3e-6 * lat_offset; // * last_out_delta / kth_delta as f32;
-
-                    if self.max_out + out_delta > 2.0 {
-                        self.max_out += out_delta;
-                    } else {
-                        self.max_out = self.max_out * 0.5;
-                        if self.max_out < 2.0 {
-                            self.max_out = 2.0;
-                        }
-                    }
-
-                    // // AIMD version
-                    // if self.slo < self.kth && self.max_out > 2 {
-                    //     self.max_out = self.max_out * 4 / 5;
-                    // } else {
-                    //     self.max_out += 1;
-                    // }
-
-                    // Debug output
-                    // info!("rdtsc {} len {} tail {} out {} rloop_rate {} RL", cycles::rdtsc(), len, self.kth, self.max_out, rloop_rate);
-                }*/
-                if self.master {
-                    let xloop_rdtsc = cycles::rdtsc();
-                    let recvd = self.recvd.load(Ordering::Relaxed) as u64;
-                    let xloop_rate = 2.4e6 * (recvd - self.xloop_last_recvd) as f32
-                        / (xloop_rdtsc - self.xloop_last_rdtsc) as f32;
-                    if self.output_factor != 0
-                        && (xloop_rdtsc - self.output_last_rdtsc > 2400000000 / self.output_factor)
-                    {
-                        self.output_last_rdtsc = xloop_rdtsc;
-                        for (type_id, kth) in self.kth.iter().enumerate() {
-                            self.avg_lat[type_id] = 0;
-                            for lat in kth {
-                                self.avg_lat[type_id] += lat.load(Ordering::Relaxed);
-                            }
-                            self.avg_lat[type_id] /= kth.len();
-                        }
-                        println!(
-                            "rdtsc {} tail {:?} tput {} rpc {:?}",
-                            xloop_rdtsc, self.avg_lat, xloop_rate, self.ext_p,
-                        );
-                    }
-                    // This is X-loop
-                    if self.xloop_factor != 0
-                        && packet_recvd_signal
-                        && (xloop_rdtsc - self.xloop_last_rdtsc
-                            > 2400000000 / self.xloop_factor as u64)
-                        && recvd > 100
-                        && recvd % self.xloop_factor as u64 == 0
-                    {
-                        // self.tput_meter.update(xloop_rate as f64);
-                        if self.master {
-                            trace!(
-                                "rdtsc {} recvd {} rate {} last_rate {} ext_p {:?}",
-                                xloop_rdtsc,
-                                // self.xloop_last_rdtsc,
-                                recvd,
-                                // self.xloop_last_recvd,
-                                xloop_rate,
-                                self.xloop_last_rate,
-                                self.ext_p,
-                            );
-                        }
-                        self.xloop_last_rdtsc = xloop_rdtsc;
-                        self.xloop_last_recvd = recvd;
-                        if self.learnable {
-                            let delta_rate = xloop_rate - self.xloop_last_rate;
-                            self.xloop_last_rate = xloop_rate;
-                            for i in 0..self.ext_p.len() {
-                                let x = self.ext_p[i].load(Ordering::Relaxed) as f32;
-                                // let x = self.ext_p[i];
-                                let delta_X = x - self.xloop_last_X[i];
-                                self.xloop_last_X[i] = x;
-                                let grad = 2.0 * delta_rate / delta_X;
-                                let mut bounded_offset_X: f32 = -1.0;
-                                if grad > 0.0 {
-                                    if grad < 1.0 {
-                                        bounded_offset_X = 1.0;
-                                    } else if grad > 20.0 {
-                                        bounded_offset_X = 5.0;
-                                    } else {
-                                        bounded_offset_X = grad;
-                                    }
-                                } else {
-                                    if grad > -1.0 {
-                                        bounded_offset_X = -1.0;
-                                    } else if grad < -20.0 {
-                                        bounded_offset_X = -5.0;
-                                    } else {
-                                        bounded_offset_X = grad;
-                                    }
-                                }
-                                let mut new_X = bounded_offset_X + x;
-                                if new_X > 100.0 || new_X < 0.0 {
-                                    new_X = x - bounded_offset_X; // bounce back
-                                }
-                                self.ext_p[i].store(new_X, Ordering::Relaxed);
-                                // self.ext_p[i] = new_X;
-                                if self.master {
-                                    trace!(
-                                        "rdtsc {} d_rate {} ext_p {:?} off {} modal {}",
-                                        xloop_rdtsc,
-                                        delta_rate,
-                                        self.ext_p[i],
-                                        bounded_offset_X,
-                                        self.modal_idx
-                                    );
-                                }
-                            }
-                        }
-                    }
-                }
-            }
-        }
-
-        // The moment all response packets have been received, set the value of the
-        // stop timestamp so that throughput can be estimated later.
-        if self.responses <= self.local_recvd {
-            self.stop = cycles::rdtsc();
-            self.finished = true;
-        }
-    }
-}
-
-// Implementation of the `Drop` trait on PushbackRecv.
-impl<T> Drop for PushbackRecvSend<T>
-where
-    T: PacketTx + PacketRx + Display + Clone + 'static,
-{
-    fn drop(&mut self) {
-        if self.stop == 0 {
-            self.stop = cycles::rdtsc();
-            info!(
-                "The client thread {} received only {:?} packets",
-                self.idx, self.local_recvd
-            );
-        }
-
-        info!(
-            "client thread {} pushedback {} of total {:?}",
-            self.idx, self.counter_pushback, self.local_recvd
-        );
-
-        // Calculate & print the throughput for all client threads.
-        if self.master {
-            println!(
-                "PUSHBACK Throughput {}",
-                self.recvd.load(Ordering::Relaxed) as f64
-                    / cycles::to_seconds(self.stop - self.start) // self.tput_meter.avg()
-            );
-        }
-        // Calculate & print median & tail latency only on the master thread.
-        if self.master {
-            for (type_id, lat) in self.latencies.iter_mut().enumerate() {
-                if lat.len() == 0 {
-                    continue;
-                }
-                lat.sort();
-                let m;
-                let t = lat[(lat.len() * 99) / 100];
-                match lat.len() % 2 {
-                    0 => {
-                        let n = lat.len();
-                        m = (lat[n / 2] + lat[(n / 2) + 1]) / 2;
-                    }
-
-                    _ => m = lat[lat.len() / 2],
-                }
-
-                println!(
-                    "type {} >>> lat50:{} lat99:{}",
-                    type_id,
-                    cycles::to_seconds(m) * 1e9,
-                    cycles::to_seconds(t) * 1e9
-                );
-            }
-        }
-    }
-}
-
-// Executable trait allowing PushbackRecv to be scheduled by Netbricks.
-impl<T> Executable for PushbackRecvSend<T>
-where
-    T: PacketTx + PacketRx + Display + Clone + 'static,
-{
-    // Called internally by Netbricks.
-    fn execute(&mut self) {
-        self.send();
-        self.recv();
-        // for _i in 0..self.max_out as usize {
-        //     self.manager.borrow_mut().execute_task();
-        // }
-        if self.finished == true {
-            unsafe { FINISHED = true }
-            return;
-        }
-    }
-
-    fn dependencies(&mut self) -> Vec<usize> {
-        vec![]
-    }
-}
-
-fn setup_send_recv<S>(
-    ports: Vec<CacheAligned<PortQueue>>,
-    scheduler: &mut S,
-    _core: i32,
-    master: bool,
-    config: &config::ClientConfig,
-    masterservice: Arc<Master>,
-    idx: usize,
-    num_types: usize,
-    kth: Vec<Vec<Arc<AtomicUsize>>>,
-    ext_p: Vec<Arc<AtomicF32>>,
-    recvd: Arc<AtomicUsize>,
-    init_rdtsc: u64,
-    // tput: Vec<Arc<AtomicUsize>>,
-    // which_modal: Arc<AtomicUsize>,
-) where
-    S: Scheduler + Sized,
-{
-    if ports.len() != 1 {
-        error!("Client should be configured with exactly 1 port!");
-        std::process::exit(1);
-    }
-
-    // Pushback compute size.
-    let num = config.num_aggr as u32;
-    let ord = config.order as u32;
-    let ord2 = config.order2 as u32;
-
-    // Add the receiver to a netbricks pipeline.
-    match scheduler.add_task(PushbackRecvSend::new(
-        ports[0].clone(),
-        config.num_reqs as u64 / 2,
-        master,
-        config,
-        ports[0].clone(),
-        config.num_reqs as u64,
-        config.server_udp_ports as u16,
-        masterservice,
-        num,
-        ord,
-        ord2,
-        idx,
-        num_types,
-        kth,
-        ext_p,
-        recvd,
-        init_rdtsc,
-        // tput,
-        // which_modal,
-    )) {
-        Ok(_) => {
-            info!(
-                "Successfully added PushbackRecvSend with rx-tx queue {}.",
-                ports[0].rxq()
-            );
-        }
-
-        Err(ref err) => {
-            error!("Error while adding to Netbricks pipeline {}", err);
-            std::process::exit(1);
-        }
-    }
-}
-
-fn main() {
-    db::env_logger::init().expect("ERROR: failed to initialize logger!");
-
-    let config = config::ClientConfig::load();
-    warn!("Starting up Sandstorm client with config {:?}", config);
-
-    let mut masterservice = Master::new();
-
-    // Create tenants with extensions.
-    info!("Populating extension for {} tenants", config.num_tenants);
-    for tenant in 1..(config.num_tenants + 1) {
-        masterservice.load_test(tenant);
-    }
-    // finished populating, now mark as immut
-    let masterservice = Arc::new(masterservice);
-
-    // Setup Netbricks.
-    let mut net_context = setup::config_and_init_netbricks(&config);
-
-    // Setup the client pipeline.
-    net_context.start_schedulers();
-
-    // The core id's which will run the sender and receiver threads.
-    // XXX The following array heavily depend on the set of cores
-    // configured in setup.rs
-    let senders_receivers = [0, 1, 2, 3, 4, 5, 6, 7];
-    assert!(senders_receivers.len() == 8);
-
-    // modified here
-    // setup shared data
-    let num_types = config.multi_kv.len();
-    let mut kth = vec![];
-    for _ in 0..(num_types + 3) {
-        let mut kth_type = vec![];
-        for _ in 0..config.num_sender {
-            kth_type.push(Arc::new(AtomicUsize::new(0)));
-        }
-        kth.push(kth_type);
-    }
-    let mut ext_p = vec![];
-    let num_x = if config.partition < 0 && config.multi_rpc {
-        num_types
-    } else {
-        1
-    };
-    for _ in 0..num_x {
-        ext_p.push(Arc::new(AtomicF32::new(config.invoke_p as f32)));
-    }
-    let recvd = Arc::new(AtomicUsize::new(0));
-
-    // Setup 1 senders, and receivers.
-    let init_rdtsc = cycles::rdtsc();
-    for i in 0..config.num_sender {
-        // First, retrieve a tx-rx queue pair from Netbricks
-        let port = net_context
-            .rx_queues
-            .get(&senders_receivers[i])
-            .expect("Failed to retrieve network port!")
-            .clone();
-
-        let mut master = false;
-        if i == 0 {
-            master = true;
-        }
-
-        let master_service = Arc::clone(&masterservice);
-        let kth_copy = kth.clone();
-        let ext_p_copy = ext_p.clone();
-        let recvd_copy = recvd.clone();
-        // Setup the receive and transmit side.
-        net_context
-            .add_pipeline_to_core(
-                senders_receivers[i],
-                Arc::new(
-                    move |_ports, sched: &mut StandaloneScheduler, core: i32, _sibling| {
-                        setup_send_recv(
-                            port.clone(),
-                            sched,
-                            core,
-                            master,
-                            &config::ClientConfig::load(),
-                            Arc::clone(&master_service),
-                            i,
-                            num_types,
-                            kth_copy.clone(),
-                            ext_p_copy.clone(),
-                            recvd_copy.clone(),
-                            init_rdtsc,
-                            // tput_copy.clone(),
-                            // which_modal_copy.clone(),
-                        )
-                    },
-                ),
-            )
-            .expect("Failed to initialize receive/transmit side.");
-    }
-
-    // Allow the system to bootup fully.
-    std::thread::sleep(std::time::Duration::from_secs(1));
-
-    // Run the client.
-    net_context.execute();
-
-    // Sleep for an amount of time approximately equal to the estimated execution time, and then
-    // shutdown the client.
-    unsafe {
-        while !FINISHED {
-            std::thread::sleep(std::time::Duration::from_secs(2));
-        }
-    }
-    std::thread::sleep(std::time::Duration::from_secs(2));
-
-    // Stop the client.
-    net_context.stop();
-}
-
-#[cfg(test)]
-mod test {
-    use std;
-    use std::collections::HashMap;
-    use std::sync::atomic::{AtomicBool, Ordering};
-    use std::sync::{Arc, Mutex};
-    use std::thread;
-    use std::time::{Duration, Instant};
-
-    #[test]
-    fn pushback_abc_basic() {
-        let n_threads = 1;
-        let mut threads = Vec::with_capacity(n_threads);
-        let done = Arc::new(AtomicBool::new(false));
-
-        for _ in 0..n_threads {
-            let done = done.clone();
-            threads.push(thread::spawn(move || {
-                let mut b = super::Pushback::new(10, 100, 1000000, 5, 0.99, 1024, 0.1);
-                let mut n_gets = 0u64;
-                let mut n_puts = 0u64;
-                let start = Instant::now();
-                while !done.load(Ordering::Relaxed) {
-                    b.abc(
-                        |_t, _key, _ord| n_gets += 1,
-                        |_t, _key, _value, _ord| n_puts += 1,
-                    );
-                }
-                (start.elapsed(), n_gets, n_puts)
-            }));
-        }
-
-        thread::sleep(Duration::from_secs(2));
-        done.store(true, Ordering::Relaxed);
-
-        // Iterate across all threads. Return a tupule whose first member consists
-        // of the highest execution time across all threads, and whose second member
-        // is the sum of the number of iterations run on each benchmark thread.
-        // Dividing the second member by the first, will yeild the throughput.
-        let (duration, n_gets, n_puts) = threads
-            .into_iter()
-            .map(|t| t.join().expect("ERROR: Thread join failed."))
-            .fold(
-                (Duration::new(0, 0), 0, 0),
-                |(ldur, lgets, lputs), (rdur, rgets, rputs)| {
-                    (std::cmp::max(ldur, rdur), lgets + rgets, lputs + rputs)
-                },
-            );
-
-        let secs = duration.as_secs() as f64 + (duration.subsec_nanos() as f64 / 1e9);
-        println!(
-            "{} threads: {:.0} gets/s {:.0} puts/s {:.0} ops/s",
-            n_threads,
-            n_gets as f64 / secs,
-            n_puts as f64 / secs,
-            (n_gets + n_puts) as f64 / secs
-        );
-    }
-
-    // Convert a key to u32 assuming little endian.
-    fn convert_key(key: &[u8]) -> u32 {
-        assert_eq!(4, key.len());
-        let k: u32 = 0
-            | key[0] as u32
-            | (key[1] as u32) << 8
-            | (key[2] as u32) << 16
-            | (key[3] as u32) << 24;
-        k
-    }
-
-    #[test]
-    fn pushback_abc_histogram() {
-        let hist = Arc::new(Mutex::new(HashMap::new()));
-
-        let n_keys = 20;
-        let n_threads = 1;
-
-        let mut threads = Vec::with_capacity(n_threads);
-        let done = Arc::new(AtomicBool::new(false));
-        for _ in 0..n_threads {
-            let hist = hist.clone();
-            let done = done.clone();
-            threads.push(thread::spawn(move || {
-                let mut b = super::Pushback::new(4, 100, n_keys, 5, 0.99, 1024, 0.1);
-                let mut n_gets = 0u64;
-                let mut n_puts = 0u64;
-                let start = Instant::now();
-                while !done.load(Ordering::Relaxed) {
-                    b.abc(
-                        |_t, key, _ord| {
-                            // get
-                            let k = convert_key(key);
-                            let mut ht = hist.lock().unwrap();
-                            ht.entry(k).or_insert((0, 0)).0 += 1;
-                            n_gets += 1
-                        },
-                        |_t, key, _value, _ord| {
-                            // put
-                            let k = convert_key(key);
-                            let mut ht = hist.lock().unwrap();
-                            ht.entry(k).or_insert((0, 0)).1 += 1;
-                            n_puts += 1
-                        },
-                    );
-                }
-                (start.elapsed(), n_gets, n_puts)
-            }));
-        }
-
-        thread::sleep(Duration::from_secs(2));
-        done.store(true, Ordering::Relaxed);
-
-        // Iterate across all threads. Return a tupule whose first member consists
-        // of the highest execution time across all threads, and whose second member
-        // is the sum of the number of iterations run on each benchmark thread.
-        // Dividing the second member by the first, will yeild the throughput.
-        let (duration, n_gets, n_puts) = threads
-            .into_iter()
-            .map(|t| t.join().expect("ERROR: Thread join failed."))
-            .fold(
-                (Duration::new(0, 0), 0, 0),
-                |(ldur, lgets, lputs), (rdur, rgets, rputs)| {
-                    (std::cmp::max(ldur, rdur), lgets + rgets, lputs + rputs)
-                },
-            );
-
-        let secs = duration.as_secs() as f64 + (duration.subsec_nanos() as f64 / 1e9);
-        println!(
-            "{} threads: {:.0} gets/s {:.0} puts/s {:.0} ops/s",
-            n_threads,
-            n_gets as f64 / secs,
-            n_puts as f64 / secs,
-            (n_gets + n_puts) as f64 / secs
-        );
-
-        let ht = hist.lock().unwrap();
-        let mut kvs: Vec<_> = ht.iter().collect();
-        kvs.sort();
-        let v: Vec<_> = kvs
-            .iter()
-            .map(|&(k, v)| println!("Key {:?}: {:?} gets/puts", k, v))
-            .collect();
-        println!("Unique key count: {}", v.len());
-        assert_eq!(n_keys, v.len());
-
-        let total: i64 = kvs.iter().map(|&(_, &(g, s))| (g + s) as i64).sum();
-
-        let mut sum = 0;
-        for &(k, v) in kvs.iter() {
-            let &(g, s) = v;
-            sum += g + s;
-            let percentile = sum as f64 / total as f64;
-            println!("Key {:?}: {:?} percentile", k, percentile);
-        }
-        // For 20 keys median key should be near 4th key, so this checks out.
-    }
-}
-=======
 use std::sync::atomic::{AtomicUsize, Ordering};
 use std::sync::Arc;
 use std::thread;
@@ -1488,5 +52,4 @@
 //     //     *x+=i;
 //     // }
 //     // println!("{:?}",v);
-// }
->>>>>>> 0c2013ef
+// }